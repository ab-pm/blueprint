--- conflicted
+++ resolved
@@ -24,13 +24,8 @@
 import { getProgram } from "./utils/getProgram";
 
 // find all pt- prefixed classes, except those that begin with pt-icon (handled by other rules).
-<<<<<<< HEAD
 // currently support "pt-", "bp3-", "bp4-" prefixes.
-const BLUEPRINT_CLASSNAME_PATTERN = /[^\w-<.]?((pt|bp3|bp4)-(?!icon-?)[\w-]+)/g;
-=======
-// currently support pt- and bp3- prefixes.
-const BLUEPRINT_CLASSNAME_PATTERN = /(?<![\w])((?:pt|bp3)-(?!icon)[\w-]+)/g;
->>>>>>> 9a9d15b2
+const BLUEPRINT_CLASSNAME_PATTERN = /(?<![\w])((?:pt|bp3|bp4)-(?!icon)[\w-]+)/g;
 
 type MessageIds = "useBlueprintClasses";
 
