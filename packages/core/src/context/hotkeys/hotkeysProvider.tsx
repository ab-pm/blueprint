/*
 * Copyright 2021 Palantir Technologies, Inc. All rights reserved.
 *
 * Licensed under the Apache License, Version 2.0 (the "License");
 * you may not use this file except in compliance with the License.
 * You may obtain a copy of the License at
 *
 *     http://www.apache.org/licenses/LICENSE-2.0
 *
 * Unless required by applicable law or agreed to in writing, software
 * distributed under the License is distributed on an "AS IS" BASIS,
 * WITHOUT WARRANTIES OR CONDITIONS OF ANY KIND, either express or implied.
 * See the License for the specific language governing permissions and
 * limitations under the License.
 */

import React, { createContext } from "react";

import { HotkeysDialog, HotkeysDialogProps } from "../../components/hotkeys/hotkeysDialog";
import { HotkeyConfig } from "../../hooks";

interface HotkeysContextState {
    /** List of hotkeys accessible in the current scope, registered by currently mounted components, can be global or local. */
    hotkeys: HotkeyConfig[];

    /** Whether the global hotkeys dialog is open. */
    isDialogOpen: boolean;
}

type HotkeysAction =
    | { type: "ADD_HOTKEYS" | "REMOVE_HOTKEYS"; payload: HotkeyConfig[] }
    | { type: "CLOSE_DIALOG" | "OPEN_DIALOG" };

export type HotkeysContextInstance = [HotkeysContextState, React.Dispatch<HotkeysAction>];

const initialHotkeysState: HotkeysContextState = { hotkeys: [], isDialogOpen: false };
const noOpDispatch: React.Dispatch<HotkeysAction> = () => null;

<<<<<<< HEAD
export const HotkeysContext = createContext<[HotkeysContextState, React.Dispatch<HotkeysAction>]>([
    initialHotkeysState,
    noOpDispatch,
]);
=======
// N.B. we can remove this optional call guard once Blueprint depends on React 16
/**
 * A React context used to register and deregister hotkeys as components are mounted and unmounted in an application.
 * Users should take care to make sure that only _one_ of these is instantiated and used within an application, especially
 * if using global hotkeys.
 *
 * You will likely not be using this HotkeysContext directly, except in cases where you need to get a direct handle on an
 * exisitng context instance for advanced use cases involving nested HotkeysProviders.
 *
 * For more information, see the [HotkeysProvider documentation](https://blueprintjs.com/docs/#core/context/hotkeys-provider).
 */
export const HotkeysContext = React.createContext?.<HotkeysContextInstance>([initialHotkeysState, noOpDispatch]);
>>>>>>> 193f39dd

const hotkeysReducer = (state: HotkeysContextState, action: HotkeysAction) => {
    switch (action.type) {
        case "ADD_HOTKEYS":
            return {
                ...state,
                hotkeys: [...state.hotkeys, ...action.payload],
            };
        case "REMOVE_HOTKEYS":
            return {
                ...state,
                hotkeys: state.hotkeys.filter(key => action.payload.indexOf(key) === -1),
            };
        case "OPEN_DIALOG":
            return { ...state, isDialogOpen: true };
        case "CLOSE_DIALOG":
            return { ...state, isDialogOpen: false };
        default:
            return state;
    }
};

export interface HotkeysProviderProps {
    /** The component subtree which will have access to this hotkeys context. */
    children: React.ReactChild;

    /** Optional props to customize the rendered hotkeys dialog. */
    dialogProps?: Partial<Omit<HotkeysDialogProps, "hotkeys">>;

    /** If provided, this dialog render function will be used in place of the default implementation. */
    renderDialog?: (state: HotkeysContextState, contextActions: { handleDialogClose: () => void }) => JSX.Element;

    /** If provided, we will use this context instance instead of generating our own. */
    value?: HotkeysContextInstance;
}

/**
 * Hotkeys context provider, necessary for the `useHotkeys` hook.
 */
export const HotkeysProvider = ({ children, dialogProps, renderDialog, value }: HotkeysProviderProps) => {
    const hasExistingContext = value != null;
    const [state, dispatch] = value ?? React.useReducer(hotkeysReducer, initialHotkeysState);
    const handleDialogClose = React.useCallback(() => dispatch({ type: "CLOSE_DIALOG" }), []);

    const dialog = renderDialog?.(state, { handleDialogClose }) ?? (
        <HotkeysDialog
            {...dialogProps}
            isOpen={state.isDialogOpen}
            hotkeys={state.hotkeys}
            onClose={handleDialogClose}
        />
    );

    // if we are working with an existing context, we don't need to generate our own dialog
    return (
        <HotkeysContext.Provider value={[state, dispatch]}>
            {children}
            {hasExistingContext ? undefined : dialog}
        </HotkeysContext.Provider>
    );
};<|MERGE_RESOLUTION|>--- conflicted
+++ resolved
@@ -36,13 +36,6 @@
 const initialHotkeysState: HotkeysContextState = { hotkeys: [], isDialogOpen: false };
 const noOpDispatch: React.Dispatch<HotkeysAction> = () => null;
 
-<<<<<<< HEAD
-export const HotkeysContext = createContext<[HotkeysContextState, React.Dispatch<HotkeysAction>]>([
-    initialHotkeysState,
-    noOpDispatch,
-]);
-=======
-// N.B. we can remove this optional call guard once Blueprint depends on React 16
 /**
  * A React context used to register and deregister hotkeys as components are mounted and unmounted in an application.
  * Users should take care to make sure that only _one_ of these is instantiated and used within an application, especially
@@ -53,8 +46,7 @@
  *
  * For more information, see the [HotkeysProvider documentation](https://blueprintjs.com/docs/#core/context/hotkeys-provider).
  */
-export const HotkeysContext = React.createContext?.<HotkeysContextInstance>([initialHotkeysState, noOpDispatch]);
->>>>>>> 193f39dd
+export const HotkeysContext = createContext<HotkeysContextInstance>([initialHotkeysState, noOpDispatch]);
 
 const hotkeysReducer = (state: HotkeysContextState, action: HotkeysAction) => {
     switch (action.type) {
