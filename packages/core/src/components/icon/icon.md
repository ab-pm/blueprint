@# Icon

<div class="@ns-callout @ns-intent-primary @ns-icon-info-sign">

See the [**Icons package**](#icons) for a searchable list of all available UI icons.

</div>

<<<<<<< HEAD
Blueprint provides icons in two formats (SVG and fonts). It's easy to change their color
or apply effects like text shadows via standard SVG or CSS properties.

This section describes two ways of using the UI icon font: via React `Icon`
component to render SVG images or via CSS classes to use the icon font.
=======
This section describes two ways of using Blueprint's UI icons:
via the `Icon` component to render SVG images or via CSS classes to use the icon font.
>>>>>>> 14b01e25

Many Blueprint components provide an `icon` prop which accepts an icon name
(such as `"history"`) or a JSX element to use as the icon. When you specify
the name as a string, these components render `<Icon icon="..." />` under the hood.

@reactExample IconExample

@## Usage

Use the `<Icon>` component to easily render __SVG icons__ in React. The `icon`
prop is typed such that editors can offer autocomplete for known icon names. The
optional `size` prop determines the exact width and height of the icon
image; the icon element itself can be sized separately using CSS.

The HTML element rendered by `<Icon>` can be customized with the `tagName` prop
(defaults to `span`), and additional props are passed to this element.

Data files in the __@blueprintjs/icons__ package provide SVG path information
for Blueprint's 300+ icons for 16px and 20px grids. The `icon` prop dictates
which SVG is rendered and `size` determines which pixel grid is used:
`size >= 20` will use the 20px grid and smaller icons will use the 16px
grid.

If `title` is not provided to an Icon, `aria-hidden` will be set to true as
it will be assumed that the icon is decorative if not labeled.

```tsx
import { Icon, IconSize } from "@blueprintjs/core";

// icon name string literals are type checked
<Icon icon="cross" />
<Icon icon="globe" size={20} />

// constants are provided for standard sizes
<Icon icon="graph" size={IconSize.LARGE} intent="primary" />

// you can also pass all valid HTML props
<Icon icon="add" onClick={this.handleAdd} onKeyDown={this.handleAddKeys} />
```

Custom sizes are supported. The following React component:

```tsx
<Icon icon="globe" size={30} />
```

...renders this HTML markup:

```html
<svg class="@ns-icon" data-icon="globe" width="30" height="30" viewBox="0 0 20 20">
    <title>globe</title>
    <path d="..."></path>
</svg>
```

@interface IconProps

@## CSS

The CSS-only icons API uses the __icon fonts__ from the __@blueprintjs/icons__ package.
Note that _none of Blueprint's React components use the icon font_; it is only provided
for convenience to Blueprint consumers for rare situations where an icon font may be
preferred over icon SVGs.

To use Blueprint UI icons via CSS, you must apply two classes to a `<span>` element:
- a __sizing class__, either `@ns-icon-standard` (16px) or `@ns-icon-large` (20px)
- an __icon name class__, such as `@ns-icon-projects`

Icon classes also support the four `.@ns-intent-*` modifiers to color the image.

```html
<span class="@ns-icon-{{size}} @ns-icon-{{name}}"></span>

<span class="@ns-icon-standard @ns-icon-projects"></span>
<span class="@ns-icon-large @ns-icon-geosearch @ns-intent-success"></span>
```

<div class="@ns-callout @ns-intent-primary @ns-icon-info-sign">
    <h4 class="@ns-heading">Non-standard sizes</h4>

Generally, font icons should only be used at either 16px or 20px. However, if a non-standard size is
necessary, set a `font-size` that is whole multiple of 16 or 20 with the relevant size class.
You can instead use the class `@ns-icon` to make the icon inherit its size from surrounding text.

</div><|MERGE_RESOLUTION|>--- conflicted
+++ resolved
@@ -6,16 +6,14 @@
 
 </div>
 
-<<<<<<< HEAD
 Blueprint provides icons in two formats (SVG and fonts). It's easy to change their color
 or apply effects like text shadows via standard SVG or CSS properties.
 
-This section describes two ways of using the UI icon font: via React `Icon`
-component to render SVG images or via CSS classes to use the icon font.
-=======
+Blueprint provides icons in two formats (SVG and fonts). It's easy to change their color
+or apply effects like text shadows via standard SVG or CSS properties.
+
 This section describes two ways of using Blueprint's UI icons:
 via the `Icon` component to render SVG images or via CSS classes to use the icon font.
->>>>>>> 14b01e25
 
 Many Blueprint components provide an `icon` prop which accepts an icon name
 (such as `"history"`) or a JSX element to use as the icon. When you specify
