/*
 * Copyright 2017 Palantir Technologies, Inc. All rights reserved.
 *
 * Licensed under the Apache License, Version 2.0 (the "License");
 * you may not use this file except in compliance with the License.
 * You may obtain a copy of the License at
 *
 *     http://www.apache.org/licenses/LICENSE-2.0
 *
 * Unless required by applicable law or agreed to in writing, software
 * distributed under the License is distributed on an "AS IS" BASIS,
 * WITHOUT WARRANTIES OR CONDITIONS OF ANY KIND, either express or implied.
 * See the License for the specific language governing permissions and
 * limitations under the License.
 */

import classNames from "classnames";
import React from "react";

import { IconComponent, IconName, Icons, ICON_SIZE_STANDARD, ICON_SIZE_LARGE, SVGIconProps } from "@blueprintjs/icons";

import { AbstractPureComponent2, Classes, DISPLAYNAME_PREFIX, IIntentProps, IProps, MaybeElement } from "../../common";

export { IconName };

export interface IIconProps extends IIntentProps, IProps, SVGIconProps {
    /**
     * Whether the component should automatically load icon contents using an async import.
     *
     * @default true
     */
    autoLoad?: boolean;

    /**
     * Name of a Blueprint UI icon, or an icon element, to render. This prop is
     * required because it determines the content of the component, but it can
     * be explicitly set to falsy values to render nothing.
     *
     * - If `null` or `undefined` or `false`, this component will render nothing.
     * - If given an `IconName` (a string literal union of all icon names), that
     *   icon will be rendered as an `<svg>` with `<path>` tags. Unknown strings
     *   will render a blank icon to occupy space.
     * - If given a `JSX.Element`, that element will be rendered and _all other
     *   props on this component are ignored._ This type is supported to
     *   simplify icon support in other Blueprint components. As a consumer, you
     *   should avoid using `<Icon icon={<Element />}` directly; simply render
     *   `<Element />` instead.
     */
    icon: IconName | MaybeElement;
}

interface IIconState {
    iconComponent: IconComponent | undefined;
}

export class Icon extends AbstractPureComponent2<IIconProps & React.DOMAttributes<HTMLElement>, IIconState> {
    public static displayName = `${DISPLAYNAME_PREFIX}.Icon`;

    public static defaultProps: Partial<IIconProps> = {
        autoLoad: true,
        tagName: "span",
    };

    public static readonly SIZE_STANDARD = ICON_SIZE_STANDARD;

<<<<<<< HEAD
    public static readonly SIZE_LARGE = ICON_SIZE_LARGE;
=======
@polyfill
export class Icon extends AbstractPureComponent2<IIconProps & Omit<React.HTMLAttributes<HTMLElement>, "title">> {
    public static displayName = `${DISPLAYNAME_PREFIX}.Icon`;
>>>>>>> dcf9e5b6

    public state: IIconState = {
        iconComponent: undefined,
    };

    // this component may have unmounted by the time iconContents load, so make sure we don't try to setState
    private hasUnmounted = false;

    public async componentDidMount() {
        this.hasUnmounted = false;

        const { icon } = this.props;

        if (typeof icon === "string") {
            await this.loadIconComponentModule(icon);
        }
    }

    public async componentDidUpdate(prevProps: IIconProps, _prevState: IIconState) {
        const { icon } = this.props;

        if (prevProps.icon !== icon && typeof icon === "string") {
            // reload the module to get the component, but it will be cached if it's the same icon
            await this.loadIconComponentModule(icon);
        }
    }

    public render(): JSX.Element | null {
        const { icon } = this.props;
        if (icon == null || typeof icon === "boolean") {
            return null;
        } else if (typeof icon !== "string") {
            return icon;
        }

        // strip out props we don't want rendered to the DOM
        const {
            autoLoad,
            className,
            color,
            size,
            icon: _icon,
            intent,
            tagName,
            title = icon,
            htmlTitle = title,
            ...htmlProps
        } = this.props;
        const { iconComponent: Component } = this.state;

        if (Component == null) {
            // fall back to icon font if unloaded or unable to load SVG implementation
            return React.createElement(tagName!, {
                ...htmlProps,
                className: classNames(Classes.ICON, Classes.iconClass(icon), Classes.intentClass(intent), className),
                title: htmlTitle,
            });
        } else {
            return (
                <Component
                    className={classNames(Classes.intentClass(intent), className)}
                    color={color}
                    size={size}
                    tagName={tagName}
                    title={title}
                    htmlTitle={htmlTitle as string | undefined}
                    {...htmlProps}
                />
            );
        }
    }

    private async loadIconComponentModule(iconName: IconName) {
        if (this.props.autoLoad && !this.hasUnmounted) {
            // if it's already been loaded, this is a no-op
            await Icons.load(iconName);
        }

        const iconComponent = Icons.getComponent(iconName);
        this.setState({ iconComponent });
    }
}<|MERGE_RESOLUTION|>--- conflicted
+++ resolved
@@ -53,7 +53,10 @@
     iconComponent: IconComponent | undefined;
 }
 
-export class Icon extends AbstractPureComponent2<IIconProps & React.DOMAttributes<HTMLElement>, IIconState> {
+export class Icon extends AbstractPureComponent2<
+    IIconProps & Omit<React.HTMLAttributes<HTMLElement>, "title">,
+    IIconState
+> {
     public static displayName = `${DISPLAYNAME_PREFIX}.Icon`;
 
     public static defaultProps: Partial<IIconProps> = {
@@ -63,13 +66,7 @@
 
     public static readonly SIZE_STANDARD = ICON_SIZE_STANDARD;
 
-<<<<<<< HEAD
     public static readonly SIZE_LARGE = ICON_SIZE_LARGE;
-=======
-@polyfill
-export class Icon extends AbstractPureComponent2<IIconProps & Omit<React.HTMLAttributes<HTMLElement>, "title">> {
-    public static displayName = `${DISPLAYNAME_PREFIX}.Icon`;
->>>>>>> dcf9e5b6
 
     public state: IIconState = {
         iconComponent: undefined,
