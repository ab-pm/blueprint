/*
 * Copyright 2015 Palantir Technologies, Inc. All rights reserved.
 *
 * Licensed under the Apache License, Version 2.0 (the "License");
 * you may not use this file except in compliance with the License.
 * You may obtain a copy of the License at
 *
 *     http://www.apache.org/licenses/LICENSE-2.0
 *
 * Unless required by applicable law or agreed to in writing, software
 * distributed under the License is distributed on an "AS IS" BASIS,
 * WITHOUT WARRANTIES OR CONDITIONS OF ANY KIND, either express or implied.
 * See the License for the specific language governing permissions and
 * limitations under the License.
 */

import classNames from "classnames";
import React from "react";

import { AbstractPureComponent, Classes } from "../../common";
import { DISPLAYNAME_PREFIX, Props } from "../../common/props";

<<<<<<< HEAD
export interface CollapseProps extends Props {
=======
// eslint-disable-next-line deprecation/deprecation
export type CollapseProps = ICollapseProps;
/** @deprecated use CollapseProps */
export interface ICollapseProps extends Props {
    /** Contents to collapse. */
    children?: React.ReactNode;

>>>>>>> 14b01e25
    /**
     * Component to render as the root element.
     * Useful when rendering a `Collapse` inside a `<table>`, for instance.
     *
     * @default "div"
     */
    component?: React.ElementType;

    /**
     * Whether the component is open or closed.
     *
     * @default false
     */
    isOpen?: boolean;

    /**
     * Whether the child components will remain mounted when the `Collapse` is closed.
     * Setting to true may improve performance by avoiding re-mounting children.
     *
     * @default false
     */
    keepChildrenMounted?: boolean;

    /**
     * The length of time the transition takes, in milliseconds. This must match
     * the duration of the animation in CSS. Only set this prop if you override
     * Blueprint's default transitions with new transitions of a different
     * length.
     *
     * @default 200
     */
    transitionDuration?: number;
}

export interface CollapseState {
    /** The state the element is currently in. */
    animationState: AnimationStates;

    /** The height that should be used for the content animations. This is a CSS value, not just a number. */
    height: string | undefined;

    /**
     * The most recent non-zero height (once a height has been measured upon first open; it is undefined until then)
     */
    heightWhenOpen: number | undefined;
}

/**
 * `Collapse` can be in one of six states, enumerated here.
 * When changing the `isOpen` prop, the following happens to the states:
 * isOpen={true}  : CLOSED -> OPEN_START -> OPENING -> OPEN
 * isOpen={false} : OPEN -> CLOSING_START -> CLOSING -> CLOSED
 */
export enum AnimationStates {
    /**
     * The body is re-rendered, height is set to the measured body height and
     * the body Y is set to 0.
     */
    OPEN_START,

    /**
     * Animation begins, height is set to auto. This is all animated, and on
     * complete, the state changes to OPEN.
     */
    OPENING,

    /**
     * The collapse height is set to auto, and the body Y is set to 0 (so the
     * element can be seen as normal).
     */
    OPEN,

    /**
     * Height has been changed from auto to the measured height of the body to
     * prepare for the closing animation in CLOSING.
     */
    CLOSING_START,

    /**
     * Height is set to 0 and the body Y is at -height. Both of these properties
     * are transformed, and then after the animation is complete, the state
     * changes to CLOSED.
     */
    CLOSING,

    /**
     * The contents of the collapse is not rendered, the collapse height is 0,
     * and the body Y is at -height (so that the bottom of the body is at Y=0).
     */
    CLOSED,
}

export class Collapse extends AbstractPureComponent<CollapseProps, CollapseState> {
    public static displayName = `${DISPLAYNAME_PREFIX}.Collapse`;

    public static defaultProps: Partial<CollapseProps> = {
        component: "div",
        isOpen: false,
        keepChildrenMounted: false,
        transitionDuration: 200,
    };

    public static getDerivedStateFromProps(props: CollapseProps, state: CollapseState) {
        const { isOpen } = props;
        const { animationState } = state;

        if (isOpen) {
            switch (animationState) {
                case AnimationStates.OPEN:
                    // no-op
                    break;
                case AnimationStates.OPENING:
                    // allow Collapse#onDelayedStateChange() to handle the transition here
                    break;
                default:
                    return { animationState: AnimationStates.OPEN_START };
            }
        } else {
            switch (animationState) {
                case AnimationStates.CLOSED:
                    // no-op
                    break;
                case AnimationStates.CLOSING:
                    // allow Collapse#onDelayedStateChange() to handle the transition here
                    break;
                default:
                    // need to set an explicit height so that transition can work
                    return {
                        animationState: AnimationStates.CLOSING_START,
                        height: `${state.heightWhenOpen}px`,
                    };
            }
        }

        return null;
    }

    public state: CollapseState = {
        animationState: this.props.isOpen ? AnimationStates.OPEN : AnimationStates.CLOSED,
        height: undefined,
        heightWhenOpen: undefined,
    };

    // The element containing the contents of the collapse.
    private contents: HTMLElement | null = null;

    public render() {
        const isContentVisible = this.state.animationState !== AnimationStates.CLOSED;
        const shouldRenderChildren = isContentVisible || this.props.keepChildrenMounted;
        const displayWithTransform = isContentVisible && this.state.animationState !== AnimationStates.CLOSING;
        const isAutoHeight = this.state.height === "auto";

        const containerStyle = {
            height: isContentVisible ? this.state.height : undefined,
            overflowY: isAutoHeight ? "visible" : undefined,
            // transitions don't work with height: auto
            transition: isAutoHeight ? "none" : undefined,
        };

        const contentsStyle = {
            // only use heightWhenOpen while closing
            transform: displayWithTransform ? "translateY(0)" : `translateY(-${this.state.heightWhenOpen}px)`,
            // transitions don't work with height: auto
            transition: isAutoHeight ? "none" : undefined,
        };

        return React.createElement(
            this.props.component!,
            {
                className: classNames(Classes.COLLAPSE, this.props.className),
                style: containerStyle,
            },
            <div
                className={Classes.COLLAPSE_BODY}
                ref={this.contentsRefHandler}
                style={contentsStyle}
                aria-hidden={!isContentVisible && this.props.keepChildrenMounted}
            >
                {shouldRenderChildren ? this.props.children : null}
            </div>,
        );
    }

    public componentDidMount() {
        this.forceUpdate();
        // HACKHACK: this should probably be done in getSnapshotBeforeUpdate
        /* eslint-disable react/no-did-mount-set-state */
        if (this.props.isOpen) {
            this.setState({ animationState: AnimationStates.OPEN, height: "auto" });
        } else {
            this.setState({ animationState: AnimationStates.CLOSED, height: "0px" });
        }
        /* eslint-disable react/no-did-mount-set-state */
    }

    public componentDidUpdate() {
        if (this.contents == null) {
            return;
        }

        const { transitionDuration } = this.props;
        const { animationState } = this.state;

        if (animationState === AnimationStates.OPEN_START) {
            const { clientHeight } = this.contents;
            this.setState({
                animationState: AnimationStates.OPENING,
                height: `${clientHeight}px`,
                heightWhenOpen: clientHeight,
            });
            this.setTimeout(() => this.onDelayedStateChange(), transitionDuration);
        } else if (animationState === AnimationStates.CLOSING_START) {
            const { clientHeight } = this.contents;
            this.setTimeout(() =>
                this.setState({
                    animationState: AnimationStates.CLOSING,
                    height: "0px",
                    heightWhenOpen: clientHeight,
                }),
            );
            this.setTimeout(() => this.onDelayedStateChange(), transitionDuration);
        }
    }

    private contentsRefHandler = (el: HTMLElement | null) => {
        this.contents = el;
        if (this.contents != null) {
            const height = this.contents.clientHeight;
            this.setState({
                animationState: this.props.isOpen ? AnimationStates.OPEN : AnimationStates.CLOSED,
                height: height === 0 ? undefined : `${height}px`,
                heightWhenOpen: height === 0 ? undefined : height,
            });
        }
    };

    private onDelayedStateChange() {
        switch (this.state.animationState) {
            case AnimationStates.OPENING:
                this.setState({ animationState: AnimationStates.OPEN, height: "auto" });
                break;
            case AnimationStates.CLOSING:
                this.setState({ animationState: AnimationStates.CLOSED });
                break;
            default:
                break;
        }
    }
}<|MERGE_RESOLUTION|>--- conflicted
+++ resolved
@@ -20,17 +20,10 @@
 import { AbstractPureComponent, Classes } from "../../common";
 import { DISPLAYNAME_PREFIX, Props } from "../../common/props";
 
-<<<<<<< HEAD
 export interface CollapseProps extends Props {
-=======
-// eslint-disable-next-line deprecation/deprecation
-export type CollapseProps = ICollapseProps;
-/** @deprecated use CollapseProps */
-export interface ICollapseProps extends Props {
     /** Contents to collapse. */
     children?: React.ReactNode;
 
->>>>>>> 14b01e25
     /**
      * Component to render as the root element.
      * Useful when rendering a `Collapse` inside a `<table>`, for instance.
