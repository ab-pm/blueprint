/*
 * Copyright 2017 Palantir Technologies, Inc. All rights reserved.
 *
 * Licensed under the Apache License, Version 2.0 (the "License");
 * you may not use this file except in compliance with the License.
 * You may obtain a copy of the License at
 *
 *     http://www.apache.org/licenses/LICENSE-2.0
 *
 * Unless required by applicable law or agreed to in writing, software
 * distributed under the License is distributed on an "AS IS" BASIS,
 * WITHOUT WARRANTIES OR CONDITIONS OF ANY KIND, either express or implied.
 * See the License for the specific language governing permissions and
 * limitations under the License.
 */

import classNames from "classnames";
import React, { useLayoutEffect, useRef, useState } from "react";

import { Classes } from "../../common";
import { DISPLAYNAME_PREFIX, Props } from "../../common/props";

<<<<<<< HEAD
export interface TextProps extends Props {
=======
// eslint-disable-next-line deprecation/deprecation
export type TextProps = ITextProps;
/** @deprecated use TextProps */
export interface ITextProps extends Props {
    children?: React.ReactNode;

>>>>>>> 14b01e25
    /**
     * Indicates that this component should be truncated with an ellipsis if it overflows its container.
     * The `title` attribute will also be added when content overflows to show the full text of the children on hover.
     *
     * @default false
     */
    ellipsize?: boolean;

    /**
     * HTML tag name to use for rendered element.
     *
     * @default "div"
     */
    tagName?: keyof JSX.IntrinsicElements;

    /**
     * HTML title of the element
     */
    title?: string;
}

export const Text: React.FC<TextProps & Omit<React.HTMLAttributes<HTMLElement>, "title">> = ({
    children,
    tagName = "div",
    title,
    className,
    ellipsize,
    ...htmlProps
}) => {
    const textRef = useRef<HTMLElement>();
    const [textContent, setTextContent] = useState<string>("");
    const [isContentOverflowing, setIsContentOverflowing] = useState<boolean>();

    // try to be conservative about running this effect, since querying scrollWidth causes the browser to reflow / recalculate styles,
    // which can be very expensive for long lists (for example, in long Menus)
    useLayoutEffect(() => {
        if (textRef.current?.textContent != null) {
            setIsContentOverflowing(ellipsize! && textRef.current.scrollWidth > textRef.current.clientWidth);
            setTextContent(textRef.current.textContent);
        }
    }, [textRef, children, ellipsize]);

    return React.createElement(
        tagName,
        {
            ...htmlProps,
            className: classNames(
                {
                    [Classes.TEXT_OVERFLOW_ELLIPSIS]: ellipsize,
                },
                className,
            ),
            ref: textRef,
            title: title ?? (isContentOverflowing ? textContent : undefined),
        },
        children,
    );
};
Text.defaultProps = {
    ellipsize: false,
};
Text.displayName = `${DISPLAYNAME_PREFIX}.Text`;<|MERGE_RESOLUTION|>--- conflicted
+++ resolved
@@ -20,16 +20,9 @@
 import { Classes } from "../../common";
 import { DISPLAYNAME_PREFIX, Props } from "../../common/props";
 
-<<<<<<< HEAD
 export interface TextProps extends Props {
-=======
-// eslint-disable-next-line deprecation/deprecation
-export type TextProps = ITextProps;
-/** @deprecated use TextProps */
-export interface ITextProps extends Props {
     children?: React.ReactNode;
 
->>>>>>> 14b01e25
     /**
      * Indicates that this component should be truncated with an ellipsis if it overflows its container.
      * The `title` attribute will also be added when content overflows to show the full text of the children on hover.
