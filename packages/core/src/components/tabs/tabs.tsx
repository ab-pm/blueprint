--- conflicted
+++ resolved
@@ -109,16 +109,12 @@
     selectedTabId?: TabId;
 }
 
-<<<<<<< HEAD
-export class Tabs extends AbstractPureComponent<TabsProps, TabsState> {
-=======
 /**
  * Tabs component.
  *
  * @see https://blueprintjs.com/docs/#core/components/tabs
  */
-export class Tabs extends AbstractPureComponent2<TabsProps, ITabsState> {
->>>>>>> ac8eec58
+export class Tabs extends AbstractPureComponent<TabsProps, TabsState> {
     /** Insert a `Tabs.Expander` between any two children to right-align all subsequent children. */
     public static Expander = Expander;
 
