--- conflicted
+++ resolved
@@ -17,11 +17,7 @@
 import classNames from "classnames";
 import React from "react";
 
-<<<<<<< HEAD
-import { AbstractPureComponent, Classes } from "../../common";
-=======
-import { AbstractPureComponent2, Classes, Intent } from "../../common";
->>>>>>> ac8eec58
+import { AbstractPureComponent, Classes, Intent } from "../../common";
 import { DISPLAYNAME_PREFIX, removeNonHTMLProps } from "../../common/props";
 import { Icon } from "../icon/icon";
 import { Tag } from "../tag/tag";
