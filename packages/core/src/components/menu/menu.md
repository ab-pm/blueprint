--- conflicted
+++ resolved
@@ -90,23 +90,6 @@
 </Menu>
 ```
 
-<<<<<<< HEAD
-=======
-<div class="@ns-callout @ns-intent-danger @ns-icon-error">
-    <h5 class="@ns-heading">
-
-Deprecated prop `popoverProps`: use [MenuItem2](#popover2-package/menu-item2)
-
-</h5>
-
-Usage of `<MenuItem popoverProps={...}>` is **deprecated since @blueprintjs/core v4.7.0**
-in favor of the new MenuItem2 component, which uses Popover2 instead of Popover under the hood.
-If you use customize the layout of submenus using this prop, you should migrate to the new API
-which will become the standard in Blueprint v5.
-
-</div>
-
->>>>>>> ac8eec58
 @## CSS
 
 Menus can be constructed manually using the HTML markup and `@ns-menu-*` classes below. However, you
