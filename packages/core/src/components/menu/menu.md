@# Menu

Menus display lists of interactive items.

@reactExample MenuExample

The Menu API includes three React components:

* [`Menu`](#core/components/menu.menu)
* [`MenuItem`](#core/components/menu.menu-item)
* [`MenuDivider`](#core/components/menu.menu-divider)

```tsx
<Menu>
    <MenuItem icon="new-text-box" onClick={handleClick} text="New text box" />
    <MenuItem icon="new-object" onClick={handleClick} text="New object" />
    <MenuItem icon="new-link" onClick={handleClick} text="New link" />
    <MenuDivider />
    <MenuItem text="Settings..." icon="cog" intent="primary">
        <MenuItem icon="tick" text="Save on edit" />
        <Menu.Item icon="blank" text="Compile on edit" />
    </MenuItem>
</Menu>
```

@## Props

A `Menu` is a `<ul>` container for menu items and dividers.

@interface IMenuProps

@## Menu item

A `MenuItem` is a single interactive item in a `Menu`.

This component renders an `<li>` containing an `<a>`. Make the `MenuItem`
interactive by providing the `href`, `target`, and `onClick` props as necessary.

Create submenus by nesting `MenuItem`s inside each other as `children`. Use the
required `text` prop for `MenuItem` content.

@reactExample MenuItemExample

@interface IMenuItemProps

@## Menu divider

Use `MenuDivider` to separate menu sections. Optionally, add a title to the divider.

@interface IMenuDividerProps

@## Dropdowns

The `Menu` component by itself simply renders a list of items. To make a
dropdown menu, compose a `Menu` as the `content` property of a `Popover`:

```tsx
<Popover content={<Menu>...</Menu>} position={Position.RIGHT_TOP}>
    <Button icon="share" text="Open in..." />
</Popover>
```

By default, the popover is automatically dismissed when the user clicks a menu
item ([Popover docs](#core/components/popover.closing-on-click) have more
details). If you want to opt out of this behavior, set
`shouldDismissPopover={false}` on a `MenuItem`.

In the example below, clicking the menu item labeled "Table" will not dismiss
the `Popover`.

@reactExample DropdownMenuExample

@## Submenus

To add a submenu to a `Menu`, simply nest `MenuItem`s within another `MenuItem`.
The submenu opens to the right of its parent by default, but will adjust and flip to the left if
there is not enough room to the right.

```tsx
<Menu>
    <MenuItem text="Submenu">
        <MenuItem text="Child one" />
        <MenuItem text="Child two" />
        <MenuItem text="Child three" />
    </MenuItem>
</Menu>
```

<div class="@ns-callout @ns-intent-warning @ns-icon-warning-sign">
    <h4 class="@ns-heading">JavaScript only</h4>

Submenus are only supported in the React components. They cannot be created with CSS alone because
they rely on the [`Popover`](#core/components/popover) component for positioning and transitions.

</div>

<<<<<<< HEAD
@## Props

The `Menu` API includes three stateless React components:

* [`Menu`](#core/components/menu.menu)
* [`MenuItem`](#core/components/menu.menu-item) (aliased as `Menu.Item`)
* [`MenuDivider`](#core/components/menu.menu-divider) (aliased as `Menu.Divider`)

```tsx
<Menu>
    <Menu.Item icon="new-text-box" onClick={this.handleClick} text="New text box" />
    <Menu.Item icon="new-object" onClick={this.handleClick} text="New object" />
    <Menu.Item icon="new-link" onClick={this.handleClick} text="New link" />
    <Menu.Divider />
    <Menu.Item text="Settings..." icon="cog">
        <Menu.Item icon="tick" text="Save on edit" />
        <Menu.Item icon="blank" text="Compile on edit" />
    </Menu.Item>
</Menu>
```

@### Menu

A `Menu` is a `<ul>` container for menu items and dividers.

@interface MenuProps

@### Menu item

A `MenuItem` is a single interactive item in a `Menu`.

This component renders an `<li>` containing an `<a>`. Make the `MenuItem`
interactive by providing the `href`, `target`, and `onClick` props as necessary.

Create submenus by nesting `MenuItem`s inside each other as `children`. Use the
required `text` prop for `MenuItem` content.

@interface MenuItemProps

@### Menu divider

Use `MenuDivider` to separate menu sections. Optionally, add a title to the divider.

@interface MenuDividerProps

=======
>>>>>>> 0ef7029d
@## CSS

Menus can be constructed manually using the HTML markup and `@ns-menu-*` classes below. However, you
should use the menu [React components](#core/components/menu.javscript-api) instead wherever possible,
as they abstract away the tedious parts of implementing a menu.

* Begin with a `ul.@ns-menu`. Each `li` child denotes a single entry in the menu.

* Put a `.@ns-menu-item` element inside an `li` to create a clickable entry. Use either `<button>` or
  `<a>` tags for menu items to denote interactivity.

* Add icons to menu items the same way you would to buttons: simply add the appropriate
  `@ns-icon-<name>` class\*.

* Make menu items active with the class `@ns-active` (along with `@ns-intent-*` if suitable).

* Make menu items non-interactive with the class `@ns-disabled`.

* Wrap menu item text in a `<span>` element for proper alignment. (Note that React automatically
  does this.)

* Add a right-aligned label to a menu item by adding a `span.@ns-menu-item-label` inside the
  `.@ns-menu-item`, after the content. Add an icon to the label by adding icon classes to the label
  element (`@ns-icon-standard` size is recommended).

* Add a divider between items with `li.@ns-menu-divider`.

* If you want the popover to close when the user clicks a menu item, add the class
  `@ns-popover-dismiss` to any relevant menu items.

<small>\* You do not need to add a `@ns-icon-<sizing>` class to menu items—icon sizing is
defined as part of `.@ns-menu-item`.</small>

<div class="@ns-callout @ns-intent-primary @ns-icon-info-sign">

Note that the following examples are `display: inline-block`; you may need to adjust
menu width in your own usage.

</div>

@css menu

@### Section headers

Add an `li.@ns-menu-header`. Wrap the text in an `<h6>` tag for proper typography and borders.

@css menu-header<|MERGE_RESOLUTION|>--- conflicted
+++ resolved
@@ -18,7 +18,7 @@
     <MenuDivider />
     <MenuItem text="Settings..." icon="cog" intent="primary">
         <MenuItem icon="tick" text="Save on edit" />
-        <Menu.Item icon="blank" text="Compile on edit" />
+        <MenuItem icon="blank" text="Compile on edit" />
     </MenuItem>
 </Menu>
 ```
@@ -27,7 +27,7 @@
 
 A `Menu` is a `<ul>` container for menu items and dividers.
 
-@interface IMenuProps
+@interface MenuProps
 
 @## Menu item
 
@@ -47,7 +47,7 @@
 
 Use `MenuDivider` to separate menu sections. Optionally, add a title to the divider.
 
-@interface IMenuDividerProps
+@interface MenuDividerProps
 
 @## Dropdowns
 
@@ -94,54 +94,6 @@
 
 </div>
 
-<<<<<<< HEAD
-@## Props
-
-The `Menu` API includes three stateless React components:
-
-* [`Menu`](#core/components/menu.menu)
-* [`MenuItem`](#core/components/menu.menu-item) (aliased as `Menu.Item`)
-* [`MenuDivider`](#core/components/menu.menu-divider) (aliased as `Menu.Divider`)
-
-```tsx
-<Menu>
-    <Menu.Item icon="new-text-box" onClick={this.handleClick} text="New text box" />
-    <Menu.Item icon="new-object" onClick={this.handleClick} text="New object" />
-    <Menu.Item icon="new-link" onClick={this.handleClick} text="New link" />
-    <Menu.Divider />
-    <Menu.Item text="Settings..." icon="cog">
-        <Menu.Item icon="tick" text="Save on edit" />
-        <Menu.Item icon="blank" text="Compile on edit" />
-    </Menu.Item>
-</Menu>
-```
-
-@### Menu
-
-A `Menu` is a `<ul>` container for menu items and dividers.
-
-@interface MenuProps
-
-@### Menu item
-
-A `MenuItem` is a single interactive item in a `Menu`.
-
-This component renders an `<li>` containing an `<a>`. Make the `MenuItem`
-interactive by providing the `href`, `target`, and `onClick` props as necessary.
-
-Create submenus by nesting `MenuItem`s inside each other as `children`. Use the
-required `text` prop for `MenuItem` content.
-
-@interface MenuItemProps
-
-@### Menu divider
-
-Use `MenuDivider` to separate menu sections. Optionally, add a title to the divider.
-
-@interface MenuDividerProps
-
-=======
->>>>>>> 0ef7029d
 @## CSS
 
 Menus can be constructed manually using the HTML markup and `@ns-menu-*` classes below. However, you
