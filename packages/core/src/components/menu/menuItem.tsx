--- conflicted
+++ resolved
@@ -19,26 +19,17 @@
 
 import { CaretRight } from "@blueprintjs/icons";
 
-<<<<<<< HEAD
 import { AbstractPureComponent, Classes } from "../../common";
-import { ActionProps, DISPLAYNAME_PREFIX, LinkProps } from "../../common/props";
-=======
-import { AbstractPureComponent2, Classes, Position } from "../../common";
-import { ActionProps, DISPLAYNAME_PREFIX, IElementRefProps, LinkProps } from "../../common/props";
+import { ActionProps, DISPLAYNAME_PREFIX, LinkProps, removeNonHTMLProps } from "../../common/props";
 import { clickElementOnKeyPress } from "../../common/utils";
->>>>>>> ac8eec58
 import { Icon } from "../icon/icon";
 import { Popover, PopoverProps } from "../popover/popover";
 import { Text } from "../text/text";
 import { Menu, MenuProps } from "./menu";
 
-<<<<<<< HEAD
+// TODO(adahiya): MUST FIX FOR BLUEPRINT v5.0, add back `ref` prop support by migrating to function component, using React.RefAttributes<HTMLLIElement>
+// see https://github.com/palantir/blueprint/issues/6094
 export interface MenuItemProps extends ActionProps, LinkProps {
-=======
-/** @deprecated use MenuItemProps */
-export type IMenuItemProps = MenuItemProps;
-export interface MenuItemProps extends ActionProps, LinkProps, IElementRefProps<HTMLLIElement> {
->>>>>>> ac8eec58
     /** Item text, required for usability. */
     text: React.ReactNode;
 
@@ -172,16 +163,12 @@
     htmlTitle?: string;
 }
 
-<<<<<<< HEAD
-export class MenuItem extends AbstractPureComponent<MenuItemProps & React.AnchorHTMLAttributes<HTMLAnchorElement>> {
-=======
 /**
  * Menu item component.
  *
  * @see https://blueprintjs.com/docs/#core/components/menu.menu-item
  */
-export class MenuItem extends AbstractPureComponent2<MenuItemProps & React.AnchorHTMLAttributes<HTMLAnchorElement>> {
->>>>>>> ac8eec58
+export class MenuItem extends AbstractPureComponent<MenuItemProps & React.AnchorHTMLAttributes<HTMLAnchorElement>> {
     public static defaultProps: MenuItemProps = {
         active: false,
         disabled: false,
@@ -200,11 +187,6 @@
             className,
             children,
             disabled,
-<<<<<<< HEAD
-=======
-            elementRef,
-            icon,
->>>>>>> ac8eec58
             intent,
             labelClassName,
             labelElement,
@@ -222,18 +204,31 @@
         } = this.props;
 
         const [liRole, targetRole, icon, ariaSelected] =
-            roleStructure === "listoption"
-                ? // "listoption": parent has listbox role, or is a <select>
-                  [
+            roleStructure === "listoption" // "listoption": parent has listbox role, or is a <select>
+                ? [
                       "option",
                       undefined, // target should have no role
                       this.props.icon ?? (selected === undefined ? undefined : selected ? "small-tick" : "blank"),
                       Boolean(selected), // aria-selected prop
                   ]
-                : // "menuitem": parent has menu role
-                  [
+                : roleStructure === "menuitem" // "menuitem": parent has menu role
+                ? [
                       "none",
                       "menuitem",
+                      this.props.icon,
+                      undefined, // don't set aria-selected prop
+                  ]
+                : roleStructure === "none" // "none": allows wrapping MenuItem in custom <li>
+                ? [
+                      "none",
+                      undefined, // target should have no role
+                      this.props.icon,
+                      undefined, // don't set aria-selected prop
+                  ]
+                : // roleStructure === "listitem"
+                  [
+                      undefined, // needs no role prop, li is listitem by default
+                      undefined,
                       this.props.icon,
                       undefined, // don't set aria-selected prop
                   ];
@@ -255,18 +250,6 @@
             className,
         );
 
-<<<<<<< HEAD
-=======
-        const [liRole, targetRole, ariaSelected] =
-            roleStructure === "listoption"
-                ? ["option", undefined, active || selected] // parent has listbox role, or is a <select>
-                : roleStructure === "menuitem"
-                ? ["none", "menuitem", undefined] // parent has menu role
-                : roleStructure === "none"
-                ? ["none", undefined, undefined] // if wrapping in a custom <li>
-                : [undefined, undefined, undefined]; // roleStructure === "listitem"-- needs no role prop, li is listitem by default
-
->>>>>>> ac8eec58
         const target = React.createElement(
             tagName,
             {
@@ -275,7 +258,7 @@
                 // if hasSubmenu, must apply correct role and tabIndex to the outer Popover2 target <span> instead of this target element
                 role: hasSubmenu ? "none" : targetRole,
                 tabIndex: hasSubmenu ? -1 : 0,
-                ...htmlProps,
+                ...removeNonHTMLProps(htmlProps),
                 ...(disabled ? DISABLED_PROPS : {}),
                 className: anchorClasses,
             },
@@ -295,7 +278,7 @@
 
         const liClasses = classNames({ [Classes.MENU_SUBMENU]: hasSubmenu });
         return (
-            <li className={liClasses} ref={elementRef} role={liRole} aria-selected={ariaSelected}>
+            <li className={liClasses} role={liRole} aria-selected={ariaSelected}>
                 {this.maybeRenderPopover(target, { role: targetRole, tabIndex: 0 }, children)}
             </li>
         );
@@ -316,7 +299,7 @@
 
     private maybeRenderPopover(
         target: JSX.Element,
-        popoverTargetProps: IPopoverProps["targetProps"],
+        popoverTargetProps: PopoverProps["targetProps"],
         children?: React.ReactNode,
     ) {
         if (children == null) {
@@ -332,12 +315,8 @@
                 hoverCloseDelay={0}
                 interactionKind="hover"
                 modifiers={SUBMENU_POPOVER_MODIFIERS}
-<<<<<<< HEAD
+                targetProps={popoverTargetProps}
                 placement="right-start"
-=======
-                targetProps={popoverTargetProps}
-                position={Position.RIGHT_TOP}
->>>>>>> ac8eec58
                 usePortal={false}
                 {...popoverProps}
                 content={<Menu {...submenuProps}>{children}</Menu>}
