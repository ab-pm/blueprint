@# Breadcrumbs

<<<<<<< HEAD
=======
<div class="@ns-callout @ns-intent-danger @ns-icon-error">
    <h5 class="@ns-heading">

Deprecated: use [Breadcrumbs2](#popover2-package/breadcrumbs2)

</h5>

This component is **deprecated since @blueprintjs/core v4.7.0** in favor of the new
Breadcrumbs2 component, which uses Popover2 instead of Popover under the hood.
You should migrate to the new API which will become the standard in Blueprint v5.

</div>

>>>>>>> ac8eec58
Breadcrumbs identify the path to the current resource in an application.

@reactExample BreadcrumbsExample

@## Props

@### Breadcrumbs

The Breadcrumbs component requires an `items` array of
[breadcrumb props](#core/components/breadcrumbs.breadcrumb) and renders them in
an [OverflowList](#core/components/overflow-list) to automatically collapse
breadcrumbs that do not fit in the available space.

```tsx
import { Breadcrumbs, BreadcrumbProps, Icon } from "@blueprintjs/core";
import React from "react";

const BREADCRUMBS: BreadcrumbProps[] = [
    { href: "/users", icon: "folder-close", text: "Users" },
    { href: "/users/janet", icon: "folder-close", text: "Janet" },
    { icon: "document", text: "image.jpg" },
];

export class BreadcrumbsExample extends React.PureComponent {
    public render() {
        return (
            <Breadcrumbs
                currentBreadcrumbRenderer={this.renderCurrentBreadcrumb}
                items={BREADCRUMBS}
            />
        );
    }

    private renderCurrentBreadcrumb = ({ text, ...restProps }: BreadcrumbProps) => {
        // customize rendering of last breadcrumb
        return <Breadcrumb {...restProps}>{text} <Icon icon="star" /></Breadcrumb>;
    };
}
```

@interface BreadcrumbsProps

@### Breadcrumb

The Breadcrumb component renders an `a.@ns-breadcrumb` if given an `href` or
`onClick` and a `span.@ns-breadcrumb` otherwise. Typically you will supply an
array of `BreadcrumbProps` to the `<Breadcrumbs items>` prop and only need to
render this component directly when defining a custom `breadcrumbRenderer`.

@interface BreadcrumbProps<|MERGE_RESOLUTION|>--- conflicted
+++ resolved
@@ -1,21 +1,5 @@
 @# Breadcrumbs
 
-<<<<<<< HEAD
-=======
-<div class="@ns-callout @ns-intent-danger @ns-icon-error">
-    <h5 class="@ns-heading">
-
-Deprecated: use [Breadcrumbs2](#popover2-package/breadcrumbs2)
-
-</h5>
-
-This component is **deprecated since @blueprintjs/core v4.7.0** in favor of the new
-Breadcrumbs2 component, which uses Popover2 instead of Popover under the hood.
-You should migrate to the new API which will become the standard in Blueprint v5.
-
-</div>
-
->>>>>>> ac8eec58
 Breadcrumbs identify the path to the current resource in an application.
 
 @reactExample BreadcrumbsExample
