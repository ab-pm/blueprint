--- conflicted
+++ resolved
@@ -21,16 +21,9 @@
 import { ActionProps, LinkProps } from "../../common/props";
 import { Icon } from "../icon/icon";
 
-<<<<<<< HEAD
 export interface BreadcrumbProps extends ActionProps, LinkProps {
-=======
-// eslint-disable-next-line deprecation/deprecation
-export type BreadcrumbProps = IBreadcrumbProps;
-/** @deprecated use BreadcrumbProps */
-export interface IBreadcrumbProps extends ActionProps, LinkProps {
     children?: React.ReactNode;
 
->>>>>>> 14b01e25
     /** Whether this breadcrumb is the current breadcrumb. */
     current?: boolean;
 
