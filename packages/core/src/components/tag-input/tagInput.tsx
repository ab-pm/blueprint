/*
 * Copyright 2017 Palantir Technologies, Inc. All rights reserved.
 *
 * Licensed under the Apache License, Version 2.0 (the "License");
 * you may not use this file except in compliance with the License.
 * You may obtain a copy of the License at
 *
 *     http://www.apache.org/licenses/LICENSE-2.0
 *
 * Unless required by applicable law or agreed to in writing, software
 * distributed under the License is distributed on an "AS IS" BASIS,
 * WITHOUT WARRANTIES OR CONDITIONS OF ANY KIND, either express or implied.
 * See the License for the specific language governing permissions and
 * limitations under the License.
 */

import classNames from "classnames";
import React from "react";

import { IconName, IconSize } from "@blueprintjs/icons";

import { AbstractPureComponent, Classes, Keys, refHandler, setRef, Utils } from "../../common";
import { DISPLAYNAME_PREFIX, HTMLInputProps, IntentProps, MaybeElement, Props } from "../../common/props";
import { getActiveElement } from "../../common/utils";
import { Icon } from "../icon/icon";
import { Tag, TagProps } from "../tag/tag";
import { ResizableInput } from "./resizableInput";

/**
 * The method in which a `TagInput` value was added.
 * - `"default"` - indicates that a value was added by manual selection.
 * - `"blur"` - indicates that a value was added when the `TagInput` lost focus.
 *   This is only possible when `addOnBlur=true`.
 * - `"paste"` - indicates that a value was added via paste. This is only
 *   possible when `addOnPaste=true`.
 */
export type TagInputAddMethod = "default" | "blur" | "paste";

export interface TagInputProps extends IntentProps, Props {
    /**
     * If true, `onAdd` will be invoked when the input loses focus.
     * Otherwise, `onAdd` is only invoked when `enter` is pressed.
     *
     * @default false
     */
    addOnBlur?: boolean;

    /**
     * If true, `onAdd` will be invoked when the user pastes text containing the `separator`
     * into the input. Otherwise, pasted text will remain in the input.
     *
     * __Note:__ For example, if `addOnPaste=true` and `separator="\n"` (new line), then:
     * - Pasting `"hello"` will _not_ invoke `onAdd`
     * - Pasting `"hello\n"` will invoke `onAdd` with `["hello"]`
     * - Pasting `"hello\nworld"` will invoke `onAdd` with `["hello", "world"]`
     *
     * @default true
     */
    addOnPaste?: boolean;

    /**
     * Whether the component should automatically resize as a user types in the text input.
     * This will have no effect when `fill={true}`.
     *
     * @default false
     */
    autoResize?: boolean;

    /**
     * Optional child elements which will be rendered between the selected tags and
     * the text input. Rendering children is usually unnecessary.
     *
     * @default undefined
     */
    children?: React.ReactNode;

    /**
     * Whether the component is non-interactive.
     * Note that you'll also need to disable the component's `rightElement`,
     * if appropriate.
     *
     * @default false
     */
    disabled?: boolean;

    /** Whether the tag input should take up the full width of its container. */
    fill?: boolean;

    /**
     * React props to pass to the `<input>` element.
     * Note that `ref` and `key` are not supported here; use `inputRef` below.
     * Also note that `inputProps.style.width` will be overriden if `autoResize={true}`.
     */
    inputProps?: HTMLInputProps;

    /** Ref handler for the `<input>` element. */
    inputRef?: React.Ref<HTMLInputElement>;

    /** Controlled value of the `<input>` element. This is shorthand for `inputProps={{ value }}`. */
    inputValue?: string;

    /** Whether the tag input should use a large size. */
    large?: boolean;

    /** Name of a Blueprint UI icon (or an icon element) to render on the left side of the input. */
    leftIcon?: IconName | MaybeElement;

    /**
     * Callback invoked when new tags are added by the user pressing `enter` on the input.
     * Receives the current value of the input field split by `separator` into an array.
     * New tags are expected to be appended to the list.
     *
     * The input will be cleared after `onAdd` is invoked _unless_ the callback explicitly
     * returns `false`. This is useful if the provided `value` is somehow invalid and should
     * not be added as a tag.
     */
    onAdd?: (values: string[], method: TagInputAddMethod) => boolean | void;

    /**
     * Callback invoked when new tags are added or removed. Receives the updated list of `values`:
     * new tags are appended to the end of the list, removed tags are removed at their index.
     *
     * Like `onAdd`, the input will be cleared after this handler is invoked _unless_ the callback
     * explicitly returns `false`.
     *
     * This callback essentially implements basic `onAdd` and `onRemove` functionality and merges
     * the two handlers into one to simplify controlled usage.
     * ```
     */
    onChange?: (values: React.ReactNode[]) => boolean | void;

    /**
     * Callback invoked when the value of `<input>` element is changed.
     * This is shorthand for `inputProps={{ onChange }}`.
     */
    onInputChange?: React.FormEventHandler<HTMLInputElement>;

    /**
     * Callback invoked when the user depresses a keyboard key.
     * Receives the event and the index of the active tag (or `undefined` if
     * focused in the input).
     */
    onKeyDown?: (event: React.KeyboardEvent<HTMLElement>, index?: number) => void;

    /**
     * Callback invoked when the user releases a keyboard key.
     * Receives the event and the index of the active tag (or `undefined` if
     * focused in the input).
     */
    onKeyUp?: (event: React.KeyboardEvent<HTMLElement>, index?: number) => void;

    /**
     * Callback invoked when the user clicks the X button on a tag.
     * Receives value and index of removed tag.
     */
    onRemove?: (value: React.ReactNode, index: number) => void;

    /**
     * Input placeholder text which will not appear if `values` contains any items
     * (consistent with default HTML input behavior).
     * Use `inputProps.placeholder` if you want the placeholder text to _always_ appear.
     *
     * If you define both `placeholder` and `inputProps.placeholder`, then the former will appear
     * when `values` is empty and the latter at all other times.
     */
    placeholder?: string;

    /**
     * Element to render on right side of input.
     * For best results, use a small spinner or minimal button (button height will adjust if `TagInput` uses large styles).
     * Other elements will likely require custom styles for correct positioning.
     */
    rightElement?: JSX.Element;

    /**
     * Separator pattern used to split input text into multiple values. Default value splits on commas and newlines.
     * Explicit `false` value disables splitting (note that `onAdd` will still receive an array of length 1).
     *
     * @default /[,\n\r]/
     */
    separator?: string | RegExp | false;

    /**
     * React props to pass to each `Tag`. Provide an object to pass the same props to every tag,
     * or a function to customize props per tag.
     *
     * If you define `onRemove` here then you will have to implement your own tag removal
     * handling as `TagInput`'s own `onRemove` handler will never be invoked.
     */
    tagProps?: TagProps | ((value: React.ReactNode, index: number) => TagProps);

    /**
     * Controlled tag values. Each value will be rendered inside a `Tag`, which can be customized
     * using `tagProps`. Therefore, any valid React node can be used as a `TagInput` value; falsy
     * values will not be rendered.
     */
    values: readonly React.ReactNode[];
}

export interface TagInputState {
    activeIndex: number;
    inputValue: string;
    isInputFocused: boolean;
    prevInputValueProp?: string;
}

/** special value for absence of active tag */
const NONE = -1;

<<<<<<< HEAD
export class TagInput extends AbstractPureComponent<TagInputProps, TagInputState> {
=======
/**
 * Tag input component.
 *
 * @see https://blueprintjs.com/docs/#core/components/tag-input
 */
export class TagInput extends AbstractPureComponent2<TagInputProps, ITagInputState> {
>>>>>>> ac8eec58
    public static displayName = `${DISPLAYNAME_PREFIX}.TagInput`;

    public static defaultProps: Partial<TagInputProps> = {
        addOnBlur: false,
        addOnPaste: true,
        autoResize: false,
        inputProps: {},
        separator: /[,\n\r]/,
        tagProps: {},
    };

    public static getDerivedStateFromProps(
        props: Readonly<TagInputProps>,
        state: Readonly<TagInputState>,
    ): Partial<TagInputState> | null {
        if (props.inputValue !== state.prevInputValueProp) {
            return {
                inputValue: props.inputValue,
                prevInputValueProp: props.inputValue,
            };
        }
        return null;
    }

    public state: TagInputState = {
        activeIndex: NONE,
        inputValue: this.props.inputValue || "",
        isInputFocused: false,
    };

    public inputElement: HTMLInputElement | null = null;

    private handleRef: React.Ref<HTMLInputElement> = refHandler(this, "inputElement", this.props.inputRef);

    public render() {
        const { autoResize, className, disabled, fill, inputProps, intent, large, leftIcon, placeholder, values } =
            this.props;

        const classes = classNames(
            Classes.INPUT,
            Classes.TAG_INPUT,
            {
                [Classes.ACTIVE]: this.state.isInputFocused,
                [Classes.DISABLED]: disabled,
                [Classes.FILL]: fill,
                [Classes.LARGE]: large,
            },
            Classes.intentClass(intent),
            className,
        );
        const isLarge = classes.indexOf(Classes.LARGE) > NONE;

        // use placeholder prop only if it's defined and values list is empty or contains only falsy values
        const isSomeValueDefined = values.some(val => !!val);
        const resolvedPlaceholder = placeholder == null || isSomeValueDefined ? inputProps?.placeholder : placeholder;

        // final props that may be sent to <input> or <ResizableInput>
        const resolvedInputProps = {
            value: this.state.inputValue,
            ...inputProps,
            className: classNames(Classes.INPUT_GHOST, inputProps?.className),
            disabled,
            onChange: this.handleInputChange,
            onFocus: this.handleInputFocus,
            onKeyDown: this.handleInputKeyDown,
            onKeyUp: this.handleInputKeyUp,
            onPaste: this.handleInputPaste,
            placeholder: resolvedPlaceholder,
            ref: this.handleRef,
        };

        return (
            <div className={classes} onBlur={this.handleContainerBlur} onClick={this.handleContainerClick}>
                <Icon
                    className={Classes.TAG_INPUT_ICON}
                    icon={leftIcon}
                    size={isLarge ? IconSize.LARGE : IconSize.STANDARD}
                />
                <div className={Classes.TAG_INPUT_VALUES}>
                    {values.map(this.maybeRenderTag)}
                    {this.props.children}
                    {autoResize ? <ResizableInput {...resolvedInputProps} /> : <input {...resolvedInputProps} />}
                </div>
                {this.props.rightElement}
            </div>
        );
    }

    public componentDidUpdate(prevProps: TagInputProps) {
        if (prevProps.inputRef !== this.props.inputRef) {
            setRef(prevProps.inputRef, null);
            this.handleRef = refHandler(this, "inputElement", this.props.inputRef);
            setRef(this.props.inputRef, this.inputElement);
        }
    }

    private addTags = (value: string, method: TagInputAddMethod = "default") => {
        const { inputValue, onAdd, onChange, values } = this.props;
        const newValues = this.getValues(value);
        let shouldClearInput = onAdd?.(newValues, method) !== false && inputValue === undefined;
        // avoid a potentially expensive computation if this prop is omitted
        if (Utils.isFunction(onChange)) {
            shouldClearInput = onChange([...values, ...newValues]) !== false && shouldClearInput;
        }
        // only explicit return false cancels text clearing
        if (shouldClearInput) {
            this.setState({ inputValue: "" });
        }
    };

    private maybeRenderTag = (tag: React.ReactNode, index: number) => {
        if (!tag) {
            return null;
        }
        const { large, tagProps } = this.props;
        const props = Utils.isFunction(tagProps) ? tagProps(tag, index) : tagProps;
        return (
            <Tag
                active={index === this.state.activeIndex}
                data-tag-index={index}
                key={tag + "__" + index}
                large={large}
                onRemove={this.props.disabled ? undefined : this.handleRemoveTag}
                {...props}
            >
                {tag}
            </Tag>
        );
    };

    private getNextActiveIndex(direction: number) {
        const { activeIndex } = this.state;
        if (activeIndex === NONE) {
            // nothing active & moving left: select last defined value. otherwise select nothing.
            return direction < 0 ? this.findNextIndex(this.props.values.length, -1) : NONE;
        } else {
            // otherwise, move in direction and clamp to bounds.
            // note that upper bound allows going one beyond last item
            // so focus can move off the right end, into the text input.
            return this.findNextIndex(activeIndex, direction);
        }
    }

    private findNextIndex(startIndex: number, direction: number) {
        const { values } = this.props;
        let index = startIndex + direction;
        while (index > 0 && index < values.length && !values[index]) {
            index += direction;
        }
        return Utils.clamp(index, 0, values.length);
    }

    /**
     * Splits inputValue on separator prop,
     * trims whitespace from each new value,
     * and ignores empty values.
     */
    private getValues(inputValue: string) {
        const { separator } = this.props;
        // NOTE: split() typings define two overrides for string and RegExp.
        // this does not play well with our union prop type, so we'll just declare it as a valid type.
        return (separator === false ? [inputValue] : inputValue.split(separator as string))
            .map(val => val.trim())
            .filter(val => val.length > 0);
    }

    private handleContainerClick = () => {
        this.inputElement?.focus();
    };

    private handleContainerBlur = ({ currentTarget }: React.FocusEvent<HTMLDivElement>) => {
        this.requestAnimationFrame(() => {
            // we only care if the blur event is leaving the container.
            // defer this check using rAF so activeElement will have updated.
            const isFocusInsideContainer = currentTarget.contains(getActiveElement(this.inputElement));
            if (!isFocusInsideContainer) {
                if (this.props.addOnBlur && this.state.inputValue !== undefined && this.state.inputValue.length > 0) {
                    this.addTags(this.state.inputValue, "blur");
                }
                this.setState({ activeIndex: NONE, isInputFocused: false });
            }
        });
    };

    private handleInputFocus = (event: React.FocusEvent<HTMLInputElement>) => {
        this.setState({ isInputFocused: true });
        this.props.inputProps?.onFocus?.(event);
    };

    private handleInputChange = (event: React.ChangeEvent<HTMLInputElement>) => {
        this.setState({ activeIndex: NONE, inputValue: event.currentTarget.value });
        this.props.onInputChange?.(event);
        this.props.inputProps?.onChange?.(event);
    };

    private handleInputKeyDown = (event: React.KeyboardEvent<HTMLInputElement>) => {
        // HACKHACK: https://github.com/palantir/blueprint/issues/4165
        /* eslint-disable deprecation/deprecation */

        const { selectionEnd, value } = event.currentTarget;
        const { activeIndex } = this.state;

        let activeIndexToEmit = activeIndex;

        if (event.which === Keys.ENTER && value.length > 0) {
            this.addTags(value, "default");
        } else if (selectionEnd === 0 && this.props.values.length > 0) {
            // cursor at beginning of input allows interaction with tags.
            // use selectionEnd to verify cursor position and no text selection.
            if (event.which === Keys.ARROW_LEFT || event.which === Keys.ARROW_RIGHT) {
                const nextActiveIndex = this.getNextActiveIndex(event.which === Keys.ARROW_RIGHT ? 1 : -1);
                if (nextActiveIndex !== activeIndex) {
                    event.stopPropagation();
                    activeIndexToEmit = nextActiveIndex;
                    this.setState({ activeIndex: nextActiveIndex });
                }
            } else if (event.which === Keys.BACKSPACE) {
                this.handleBackspaceToRemove(event);
            } else if (event.which === Keys.DELETE) {
                this.handleDeleteToRemove(event);
            }
        }

        this.invokeKeyPressCallback("onKeyDown", event, activeIndexToEmit);
    };

    private handleInputKeyUp = (event: React.KeyboardEvent<HTMLInputElement>) => {
        this.invokeKeyPressCallback("onKeyUp", event, this.state.activeIndex);
    };

    private handleInputPaste = (event: React.ClipboardEvent<HTMLInputElement>) => {
        const { separator } = this.props;
        const value = event.clipboardData.getData("text");

        if (!this.props.addOnPaste || value.length === 0) {
            return;
        }

        // special case as a UX nicety: if the user pasted only one value with no delimiters in it, leave that value in
        // the input field so that the user can refine it before converting it to a tag manually.
        if (separator === false || value.split(separator!).length === 1) {
            return;
        }

        event.preventDefault();
        this.addTags(value, "paste");
    };

    private handleRemoveTag = (event: React.MouseEvent<HTMLSpanElement>) => {
        // using data attribute to simplify callback logic -- one handler for all children
        const index = +event.currentTarget.parentElement!.getAttribute("data-tag-index")!;
        this.removeIndexFromValues(index);
    };

    private handleBackspaceToRemove(event: React.KeyboardEvent<HTMLInputElement>) {
        const previousActiveIndex = this.state.activeIndex;
        // always move leftward one item (this will focus last item if nothing is focused)
        this.setState({ activeIndex: this.getNextActiveIndex(-1) });
        // delete item if there was a previous valid selection (ignore first backspace to focus last item)
        if (this.isValidIndex(previousActiveIndex)) {
            event.stopPropagation();
            this.removeIndexFromValues(previousActiveIndex);
        }
    }

    private handleDeleteToRemove(event: React.KeyboardEvent<HTMLInputElement>) {
        const { activeIndex } = this.state;
        if (this.isValidIndex(activeIndex)) {
            event.stopPropagation();
            this.removeIndexFromValues(activeIndex);
        }
    }

    /** Remove the item at the given index by invoking `onRemove` and `onChange` accordingly. */
    private removeIndexFromValues(index: number) {
        const { onChange, onRemove, values } = this.props;
        onRemove?.(values[index], index);
        onChange?.(values.filter((_, i) => i !== index));
    }

    private invokeKeyPressCallback(
        propCallbackName: "onKeyDown" | "onKeyUp",
        event: React.KeyboardEvent<HTMLInputElement>,
        activeIndex: number,
    ) {
        this.props[propCallbackName]?.(event, activeIndex === NONE ? undefined : activeIndex);
        this.props.inputProps![propCallbackName]?.(event);
    }

    /** Returns whether the given index represents a valid item in `this.props.values`. */
    private isValidIndex(index: number) {
        return index !== NONE && index < this.props.values.length;
    }
}<|MERGE_RESOLUTION|>--- conflicted
+++ resolved
@@ -207,16 +207,12 @@
 /** special value for absence of active tag */
 const NONE = -1;
 
-<<<<<<< HEAD
-export class TagInput extends AbstractPureComponent<TagInputProps, TagInputState> {
-=======
 /**
  * Tag input component.
  *
  * @see https://blueprintjs.com/docs/#core/components/tag-input
  */
-export class TagInput extends AbstractPureComponent2<TagInputProps, ITagInputState> {
->>>>>>> ac8eec58
+export class TagInput extends AbstractPureComponent<TagInputProps, TagInputState> {
     public static displayName = `${DISPLAYNAME_PREFIX}.TagInput`;
 
     public static defaultProps: Partial<TagInputProps> = {
