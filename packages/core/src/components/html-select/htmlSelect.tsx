/*
 * Copyright 2018 Palantir Technologies, Inc. All rights reserved.
 *
 * Licensed under the Apache License, Version 2.0 (the "License");
 * you may not use this file except in compliance with the License.
 * You may obtain a copy of the License at
 *
 *     http://www.apache.org/licenses/LICENSE-2.0
 *
 * Unless required by applicable law or agreed to in writing, software
 * distributed under the License is distributed on an "AS IS" BASIS,
 * WITHOUT WARRANTIES OR CONDITIONS OF ANY KIND, either express or implied.
 * See the License for the specific language governing permissions and
 * limitations under the License.
 */

import classNames from "classnames";
import React, { forwardRef } from "react";

import { DoubleCaretVertical, SVGIconProps } from "@blueprintjs/icons";

import { DISABLED, FILL, HTML_SELECT, LARGE, MINIMAL } from "../../common/classes";
import { DISPLAYNAME_PREFIX, OptionProps } from "../../common/props";

export interface HTMLSelectProps
    extends React.RefAttributes<HTMLSelectElement>,
        React.SelectHTMLAttributes<HTMLSelectElement> {
    children?: React.ReactNode;

    /** Whether this element is non-interactive. */
    disabled?: boolean;

    /** Whether this element should fill its container. */
    fill?: boolean;

    /** Props to spread to the icon element. */
    iconProps?: Partial<SVGIconProps>;

    /** Whether to use large styles. */
    large?: boolean;

    /** Whether to use minimal styles. */
    minimal?: boolean;

    /** Multiple select is not supported. */
    multiple?: never;

    /** Change event handler. Use `event.currentTarget.value` to access the new value. */
    onChange?: React.ChangeEventHandler<HTMLSelectElement>;

    /**
     * Shorthand for supplying options: an array of basic types or
     * `{ label?, value }` objects. If no `label` is supplied, `value`
     * will be used as the label.
     */
    options?: ReadonlyArray<string | number | OptionProps>;

    /** Controlled value of this component. */
    value?: string | number;
}

// this component is simple enough that tests would be purely tautological.
/* istanbul ignore next */
<<<<<<< HEAD
export const HTMLSelect: React.FC<HTMLSelectProps> = forwardRef((props, ref) => {
    const { className, children, disabled, fill, iconProps, large, minimal, options = [], value, ...htmlProps } = props;
    const classes = classNames(
        HTML_SELECT,
        {
            [DISABLED]: disabled,
            [FILL]: fill,
            [LARGE]: large,
            [MINIMAL]: minimal,
        },
        className,
    );

    const optionChildren = options.map(option => {
        const optionProps: OptionProps = typeof option === "object" ? option : { value: option };
        return <option {...optionProps} key={optionProps.value} children={optionProps.label || optionProps.value} />;
    });

    return (
        <div className={classes}>
            <select disabled={disabled} ref={ref} value={value} {...htmlProps} multiple={false}>
                {optionChildren}
                {children}
            </select>
            <DoubleCaretVertical title="Open dropdown" {...iconProps} />
        </div>
    );
});
HTMLSelect.displayName = `${DISPLAYNAME_PREFIX}.HTMLSelect`;
=======
/**
 * HTML select component
 *
 * @see https://blueprintjs.com/docs/#core/components/html-select
 */
export class HTMLSelect extends AbstractPureComponent2<HTMLSelectProps> {
    public render() {
        const {
            className,
            disabled,
            elementRef,
            fill,
            iconProps,
            large,
            minimal,
            options = [],
            ...htmlProps
        } = this.props;
        const classes = classNames(
            HTML_SELECT,
            {
                [DISABLED]: disabled,
                [FILL]: fill,
                [LARGE]: large,
                [MINIMAL]: minimal,
            },
            className,
        );

        const optionChildren = options.map(option => {
            const props: OptionProps = typeof option === "object" ? option : { value: option };
            return <option {...props} key={props.value} children={props.label || props.value} />;
        });

        return (
            <div className={classes}>
                <select disabled={disabled} ref={elementRef} value={this.props.value} {...htmlProps} multiple={false}>
                    {optionChildren}
                    {htmlProps.children}
                </select>
                <Icon icon="double-caret-vertical" title="Open dropdown" {...iconProps} />
            </div>
        );
    }
}
>>>>>>> ac8eec58
<|MERGE_RESOLUTION|>--- conflicted
+++ resolved
@@ -61,7 +61,11 @@
 
 // this component is simple enough that tests would be purely tautological.
 /* istanbul ignore next */
-<<<<<<< HEAD
+/**
+ * HTML select component
+ *
+ * @see https://blueprintjs.com/docs/#core/components/html-select
+ */
 export const HTMLSelect: React.FC<HTMLSelectProps> = forwardRef((props, ref) => {
     const { className, children, disabled, fill, iconProps, large, minimal, options = [], value, ...htmlProps } = props;
     const classes = classNames(
@@ -90,51 +94,4 @@
         </div>
     );
 });
-HTMLSelect.displayName = `${DISPLAYNAME_PREFIX}.HTMLSelect`;
-=======
-/**
- * HTML select component
- *
- * @see https://blueprintjs.com/docs/#core/components/html-select
- */
-export class HTMLSelect extends AbstractPureComponent2<HTMLSelectProps> {
-    public render() {
-        const {
-            className,
-            disabled,
-            elementRef,
-            fill,
-            iconProps,
-            large,
-            minimal,
-            options = [],
-            ...htmlProps
-        } = this.props;
-        const classes = classNames(
-            HTML_SELECT,
-            {
-                [DISABLED]: disabled,
-                [FILL]: fill,
-                [LARGE]: large,
-                [MINIMAL]: minimal,
-            },
-            className,
-        );
-
-        const optionChildren = options.map(option => {
-            const props: OptionProps = typeof option === "object" ? option : { value: option };
-            return <option {...props} key={props.value} children={props.label || props.value} />;
-        });
-
-        return (
-            <div className={classes}>
-                <select disabled={disabled} ref={elementRef} value={this.props.value} {...htmlProps} multiple={false}>
-                    {optionChildren}
-                    {htmlProps.children}
-                </select>
-                <Icon icon="double-caret-vertical" title="Open dropdown" {...iconProps} />
-            </div>
-        );
-    }
-}
->>>>>>> ac8eec58
+HTMLSelect.displayName = `${DISPLAYNAME_PREFIX}.HTMLSelect`;