/*
 * Copyright 2018 Palantir Technologies, Inc. All rights reserved.
 *
 * Licensed under the Apache License, Version 2.0 (the "License");
 * you may not use this file except in compliance with the License.
 * You may obtain a copy of the License at
 *
 *     http://www.apache.org/licenses/LICENSE-2.0
 *
 * Unless required by applicable law or agreed to in writing, software
 * distributed under the License is distributed on an "AS IS" BASIS,
 * WITHOUT WARRANTIES OR CONDITIONS OF ANY KIND, either express or implied.
 * See the License for the specific language governing permissions and
 * limitations under the License.
 */

import classNames from "classnames";
import React, { forwardRef } from "react";

import { DoubleCaretVertical, SVGIconProps } from "@blueprintjs/icons";

import { DISABLED, FILL, HTML_SELECT, LARGE, MINIMAL } from "../../common/classes";
import { DISPLAYNAME_PREFIX, OptionProps } from "../../common/props";

export interface HTMLSelectProps
    extends React.RefAttributes<HTMLSelectElement>,
        React.SelectHTMLAttributes<HTMLSelectElement> {
    /** Whether this element is non-interactive. */
    disabled?: boolean;

    /** Whether this element should fill its container. */
    fill?: boolean;

    /** Props to spread to the icon element. */
    iconProps?: Partial<SVGIconProps>;

    /** Whether to use large styles. */
    large?: boolean;

    /** Whether to use minimal styles. */
    minimal?: boolean;

    /** Multiple select is not supported. */
    multiple?: never;

    /** Change event handler. Use `event.currentTarget.value` to access the new value. */
    onChange?: React.ChangeEventHandler<HTMLSelectElement>;

    /**
     * Shorthand for supplying options: an array of basic types or
     * `{ label?, value }` objects. If no `label` is supplied, `value`
     * will be used as the label.
     */
    options?: Array<string | number | OptionProps>;

    /** Controlled value of this component. */
    value?: string | number;
}

// this component is simple enough that tests would be purely tautological.
/* istanbul ignore next */
export const HTMLSelect: React.FC<HTMLSelectProps> = forwardRef((props, ref) => {
    const { className, children, disabled, fill, iconProps, large, minimal, options = [], ...htmlProps } = props;
    const classes = classNames(
        HTML_SELECT,
        {
            [DISABLED]: disabled,
            [FILL]: fill,
            [LARGE]: large,
            [MINIMAL]: minimal,
        },
        className,
    );

    const optionChildren = options.map(option => {
        const optionProps: OptionProps = typeof option === "object" ? option : { value: option };
        return <option {...optionProps} key={optionProps.value} children={optionProps.label || optionProps.value} />;
    });

<<<<<<< HEAD
    return (
        <div className={classes}>
            <select disabled={disabled} ref={ref} {...htmlProps} multiple={false}>
                {optionChildren}
                {children}
            </select>
            <DoubleCaretVertical {...iconProps} />
        </div>
    );
});
HTMLSelect.displayName = `${DISPLAYNAME_PREFIX}.HTMLSelect`;
=======
        return (
            <div className={classes}>
                <select disabled={disabled} ref={elementRef} {...htmlProps} multiple={false}>
                    {optionChildren}
                    {htmlProps.children}
                </select>
                <Icon icon="double-caret-vertical" title="Open dropdown" {...iconProps} />
            </div>
        );
    }
}
>>>>>>> 519228df
<|MERGE_RESOLUTION|>--- conflicted
+++ resolved
@@ -77,28 +77,14 @@
         return <option {...optionProps} key={optionProps.value} children={optionProps.label || optionProps.value} />;
     });
 
-<<<<<<< HEAD
     return (
         <div className={classes}>
             <select disabled={disabled} ref={ref} {...htmlProps} multiple={false}>
                 {optionChildren}
                 {children}
             </select>
-            <DoubleCaretVertical {...iconProps} />
+            <DoubleCaretVertical title="Open dropdown" {...iconProps} />
         </div>
     );
 });
-HTMLSelect.displayName = `${DISPLAYNAME_PREFIX}.HTMLSelect`;
-=======
-        return (
-            <div className={classes}>
-                <select disabled={disabled} ref={elementRef} {...htmlProps} multiple={false}>
-                    {optionChildren}
-                    {htmlProps.children}
-                </select>
-                <Icon icon="double-caret-vertical" title="Open dropdown" {...iconProps} />
-            </div>
-        );
-    }
-}
->>>>>>> 519228df
+HTMLSelect.displayName = `${DISPLAYNAME_PREFIX}.HTMLSelect`;