--- conflicted
+++ resolved
@@ -22,17 +22,8 @@
 import { DISABLED, FILL, HTML_SELECT, LARGE, MINIMAL } from "../../common/classes";
 import { DISPLAYNAME_PREFIX, OptionProps } from "../../common/props";
 
-<<<<<<< HEAD
 export interface HTMLSelectProps
     extends React.RefAttributes<HTMLSelectElement>,
-=======
-// eslint-disable-next-line deprecation/deprecation
-export type HTMLSelectProps = IHTMLSelectProps;
-/** @deprecated use HTMLSelectProps */
-export interface IHTMLSelectProps
-    // eslint-disable-next-line deprecation/deprecation
-    extends IElementRefProps<HTMLSelectElement>,
->>>>>>> 14b01e25
         React.SelectHTMLAttributes<HTMLSelectElement> {
     children?: React.ReactNode;
 
@@ -71,7 +62,7 @@
 // this component is simple enough that tests would be purely tautological.
 /* istanbul ignore next */
 export const HTMLSelect: React.FC<HTMLSelectProps> = forwardRef((props, ref) => {
-    const { className, children, disabled, fill, iconProps, large, minimal, options = [], ...htmlProps } = props;
+    const { className, children, disabled, fill, iconProps, large, minimal, options = [], value, ...htmlProps } = props;
     const classes = classNames(
         HTML_SELECT,
         {
@@ -88,10 +79,9 @@
         return <option {...optionProps} key={optionProps.value} children={optionProps.label || optionProps.value} />;
     });
 
-<<<<<<< HEAD
     return (
         <div className={classes}>
-            <select disabled={disabled} ref={ref} {...htmlProps} multiple={false}>
+            <select disabled={disabled} ref={ref} value={value} {...htmlProps} multiple={false}>
                 {optionChildren}
                 {children}
             </select>
@@ -99,17 +89,4 @@
         </div>
     );
 });
-HTMLSelect.displayName = `${DISPLAYNAME_PREFIX}.HTMLSelect`;
-=======
-        return (
-            <div className={classes}>
-                <select disabled={disabled} ref={elementRef} value={this.props.value} {...htmlProps} multiple={false}>
-                    {optionChildren}
-                    {htmlProps.children}
-                </select>
-                <Icon icon="double-caret-vertical" title="Open dropdown" {...iconProps} />
-            </div>
-        );
-    }
-}
->>>>>>> 14b01e25
+HTMLSelect.displayName = `${DISPLAYNAME_PREFIX}.HTMLSelect`;