--- conflicted
+++ resolved
@@ -58,10 +58,6 @@
     targetRef?: React.Ref<any>;
 }
 
-<<<<<<< HEAD
-/** `ResizeSensor` requires a single DOM element child and will error otherwise. */
-export class ResizeSensor extends AbstractPureComponent<ResizeSensorProps> {
-=======
 /**
  * Resize sensor component.
  *
@@ -69,8 +65,7 @@
  *
  * @see https://blueprintjs.com/docs/#core/components/resize-sensor
  **/
-export class ResizeSensor extends AbstractPureComponent2<ResizeSensorProps> {
->>>>>>> ac8eec58
+export class ResizeSensor extends AbstractPureComponent<ResizeSensorProps> {
     public static displayName = `${DISPLAYNAME_PREFIX}.ResizeSensor`;
 
     private targetRef = createRef<HTMLElement>();
