--- conflicted
+++ resolved
@@ -305,6 +305,7 @@
         // Ensure target is focusable if relevant prop enabled
         const targetTabIndex = openOnTargetFocus && isHoverInteractionKind ? 0 : undefined;
         const targetProps = {
+            "aria-haspopup": "true",
             // N.B. this.props.className is passed along to renderTarget even though the user would have access to it.
             // If, instead, renderTarget is undefined and the target is provided as a child, this.props.className is
             // applied to the generated target wrapper element.
@@ -435,65 +436,9 @@
         );
     };
 
-<<<<<<< HEAD
     private getPopperModifiers(): StrictModifier[] {
         const { modifiers } = this.props;
         return [
-=======
-    private renderTarget = (referenceProps: ReferenceChildrenProps) => {
-        const { fill, openOnTargetFocus, targetClassName, targetProps = {} } = this.props;
-        const { isOpen } = this.state;
-        const isControlled = this.isControlled();
-        const isHoverInteractionKind = this.isHoverInteractionKind();
-        let { targetTagName } = this.props;
-        if (fill) {
-            targetTagName = "div";
-        }
-
-        const finalTargetProps: React.HTMLProps<HTMLElement> = isHoverInteractionKind
-            ? {
-                  // HOVER handlers
-                  onBlur: this.handleTargetBlur,
-                  onFocus: this.handleTargetFocus,
-                  onMouseEnter: this.handleMouseEnter,
-                  onMouseLeave: this.handleMouseLeave,
-              }
-            : {
-                  // CLICK needs only one handler
-                  onClick: this.handleTargetClick,
-              };
-        finalTargetProps["aria-haspopup"] = "true";
-        finalTargetProps.className = classNames(
-            Classes.POPOVER_TARGET,
-            { [Classes.POPOVER_OPEN]: isOpen },
-            targetProps.className,
-            targetClassName,
-        );
-        finalTargetProps.ref = referenceProps.ref;
-
-        const rawTarget = Utils.ensureElement(this.understandChildren().target);
-
-        if (rawTarget === undefined) {
-            return null;
-        }
-
-        const rawTabIndex = rawTarget.props.tabIndex;
-        // ensure target is focusable if relevant prop enabled
-        const tabIndex = rawTabIndex == null && openOnTargetFocus && isHoverInteractionKind ? 0 : rawTabIndex;
-        const clonedTarget: JSX.Element = React.cloneElement(rawTarget, {
-            className: classNames(rawTarget.props.className, {
-                // this class is mainly useful for button targets; we should only apply it for uncontrolled popovers
-                // when they are opened by a user interaction
-                [Classes.ACTIVE]: isOpen && !isControlled && !isHoverInteractionKind,
-            }),
-            // force disable single Tooltip child when popover is open (BLUEPRINT-552)
-            /* eslint-disable-next-line deprecation/deprecation */
-            disabled: isOpen && Utils.isElementOfType(rawTarget, Tooltip) ? true : rawTarget.props.disabled,
-            tabIndex,
-        });
-        const target = React.createElement(
-            targetTagName!,
->>>>>>> 1db3b449
             {
                 enabled: this.isArrowEnabled(),
                 name: "arrow",
