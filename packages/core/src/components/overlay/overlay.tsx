--- conflicted
+++ resolved
@@ -15,20 +15,11 @@
  */
 
 import classNames from "classnames";
-<<<<<<< HEAD
 import React, { cloneElement, createRef } from "react";
 import { CSSTransition, TransitionGroup } from "react-transition-group";
 
 import { AbstractPureComponent, Classes, Keys } from "../../common";
-import { DISPLAYNAME_PREFIX, Props } from "../../common/props";
-=======
-import * as React from "react";
-import { findDOMNode } from "react-dom";
-import { CSSTransition, TransitionGroup } from "react-transition-group";
-
-import { AbstractPureComponent2, Classes, Keys } from "../../common";
 import { DISPLAYNAME_PREFIX, HTMLDivProps, Props } from "../../common/props";
->>>>>>> 0ef7029d
 import { isFunction } from "../../common/utils";
 import { Portal } from "../portal/portal";
 
@@ -196,11 +187,7 @@
     hasEverOpened?: boolean;
 }
 
-<<<<<<< HEAD
 export class Overlay extends AbstractPureComponent<OverlayProps, OverlayState> {
-=======
-export class Overlay extends AbstractPureComponent2<OverlayProps, IOverlayState> {
->>>>>>> 0ef7029d
     public static displayName = `${DISPLAYNAME_PREFIX}.Overlay`;
 
     public static defaultProps: OverlayProps = {
@@ -244,19 +231,7 @@
     private startFocusTrapElement = createRef<HTMLDivElement>();
 
     // An empty, keyboard-focusable div at the end of the Overlay content
-<<<<<<< HEAD
     private endFocusTrapElement = createRef<HTMLDivElement>();
-=======
-    private endFocusTrapElement: HTMLDivElement | null = null;
-
-    private refHandlers = {
-        // HACKHACK: see https://github.com/palantir/blueprint/issues/3979
-        /* eslint-disable-next-line react/no-find-dom-node */
-        container: (ref: TransitionGroup | null) => (this.containerElement = findDOMNode(ref) as HTMLElement),
-        endFocusTrap: (ref: HTMLDivElement | null) => (this.endFocusTrapElement = ref),
-        startFocusTrap: (ref: HTMLDivElement | null) => (this.startFocusTrapElement = ref),
-    };
->>>>>>> 0ef7029d
 
     public render() {
         // oh snap! no reason to render anything at all if we're being truly lazy
@@ -275,28 +250,13 @@
         if (maybeBackdrop !== null) {
             childrenWithTransitions.unshift(maybeBackdrop);
         }
-<<<<<<< HEAD
-        if (isOpen && enforceFocus && childrenWithTransitions.length > 0) {
-            childrenWithTransitions.unshift(
-                this.renderDummyElement("__first", {
-                    onFocus: this.handleStartFocusTrapElementFocusIn,
-                    ref: this.startFocusTrapElement,
-                }),
-            );
-            childrenWithTransitions.push(
-                this.renderDummyElement("__last", {
-                    onFocus: this.handleEndFocusTrapElementFocusIn,
-                    ref: this.endFocusTrapElement,
-                }),
-            );
-=======
         if (isOpen && (autoFocus || enforceFocus) && childrenWithTransitions.length > 0) {
             childrenWithTransitions.unshift(
                 this.renderDummyElement("__start", {
                     className: Classes.OVERLAY_START_FOCUS_TRAP,
                     onFocus: this.handleStartFocusTrapElementFocus,
                     onKeyDown: this.handleStartFocusTrapElementKeyDown,
-                    ref: this.refHandlers.startFocusTrap,
+                    ref: this.startFocusTrapElement,
                 }),
             );
             if (enforceFocus) {
@@ -304,11 +264,10 @@
                     this.renderDummyElement("__end", {
                         className: Classes.OVERLAY_END_FOCUS_TRAP,
                         onFocus: this.handleEndFocusTrapElementFocus,
-                        ref: this.refHandlers.endFocusTrap,
+                        ref: this.endFocusTrapElement,
                     }),
                 );
             }
->>>>>>> 0ef7029d
         }
 
         const containerClasses = classNames(
@@ -377,21 +336,8 @@
             const container = this.containerElement.current;
             const isFocusOutsideModal = !container.contains(document.activeElement);
             if (isFocusOutsideModal) {
-<<<<<<< HEAD
-                // element marked autofocus has higher priority than other attributes
-                const autofocusElement = container.querySelector<HTMLElement>("[autofocus]");
-                const firstKeyboardFocusableElement = this.getKeyboardFocusableElements().shift();
-                if (autofocusElement != null) {
-                    autofocusElement.focus();
-                } else if (firstKeyboardFocusableElement != null) {
-                    firstKeyboardFocusableElement.focus();
-                } else {
-                    this.startFocusTrapElement.current?.focus();
-                }
-=======
-                this.startFocusTrapElement?.focus({ preventScroll: true });
+                this.startFocusTrapElement.current?.focus({ preventScroll: true });
                 this.isAutoFocusing = false;
->>>>>>> 0ef7029d
             }
         });
     }
@@ -419,11 +365,8 @@
                 </span>
             );
 
-<<<<<<< HEAD
         const { onOpening, onOpened, onClosing, transitionDuration, transitionName } = this.props;
 
-=======
->>>>>>> 0ef7029d
         return (
             <CSSTransition
                 classNames={transitionName}
@@ -469,11 +412,7 @@
         }
     }
 
-<<<<<<< HEAD
-    private renderDummyElement(key: string, divProps: Partial<React.HTMLProps<HTMLDivElement>>) {
-=======
     private renderDummyElement(key: string, props: HTMLDivProps & { ref?: React.Ref<HTMLDivElement> }) {
->>>>>>> 0ef7029d
         const { transitionDuration, transitionName } = this.props;
         return (
             <CSSTransition
@@ -483,11 +422,7 @@
                 timeout={transitionDuration}
                 unmountOnExit={true}
             >
-<<<<<<< HEAD
-                <div tabIndex={0} {...divProps} />
-=======
                 <div tabIndex={0} {...props} />
->>>>>>> 0ef7029d
             </CSSTransition>
         );
     }
@@ -498,11 +433,6 @@
      * the `startFocusTrapElement`), depending on whether the element losing focus is inside the
      * Overlay.
      */
-<<<<<<< HEAD
-    private handleStartFocusTrapElementFocusIn = (e: React.FocusEvent<HTMLDivElement>) => {
-        e.preventDefault();
-        e.stopPropagation();
-=======
     private handleStartFocusTrapElementFocus = (e: React.FocusEvent<HTMLDivElement>) => {
         if (!this.props.enforceFocus || this.isAutoFocusing) {
             return;
@@ -511,18 +441,12 @@
         // case when we call this.bringFocusInsideOverlay() after a user clicked on the backdrop.
         // Otherwise, we're handling a user interaction, and we should wrap around to the last
         // element in this transition group.
->>>>>>> 0ef7029d
         if (
             e.relatedTarget != null &&
             this.containerElement.current?.contains(e.relatedTarget as Element) &&
             e.relatedTarget !== this.endFocusTrapElement.current
         ) {
-<<<<<<< HEAD
-            this.endFocusTrapElement.current?.focus();
-        } else {
-            this.getKeyboardFocusableElements().shift()?.focus();
-=======
-            this.endFocusTrapElement?.focus({ preventScroll: true });
+            this.endFocusTrapElement.current?.focus({ preventScroll: true });
         }
     };
 
@@ -540,9 +464,8 @@
             if (lastFocusableElement != null) {
                 lastFocusableElement.focus();
             } else {
-                this.endFocusTrapElement?.focus({ preventScroll: true });
-            }
->>>>>>> 0ef7029d
+                this.endFocusTrapElement.current?.focus({ preventScroll: true });
+            }
         }
     };
 
@@ -552,11 +475,6 @@
      * `startFocusTrapElement`), depending on whether the element losing focus is inside the
      * Overlay.
      */
-<<<<<<< HEAD
-    private handleEndFocusTrapElementFocusIn = (e: React.FocusEvent<HTMLDivElement>) => {
-        e.preventDefault();
-        e.stopPropagation();
-=======
     private handleEndFocusTrapElementFocus = (e: React.FocusEvent<HTMLDivElement>) => {
         // No need for this.props.enforceFocus check here because this element is only rendered
         // when that prop is true.
@@ -564,34 +482,25 @@
         // "start focus trap" element.
         // Otherwise, we're handling a programmatic focus event, which can only happen after a user
         // presses shift+tab from the first focusable element in the overlay.
->>>>>>> 0ef7029d
         if (
             e.relatedTarget != null &&
             this.containerElement.current?.contains(e.relatedTarget as Element) &&
             e.relatedTarget !== this.startFocusTrapElement.current
         ) {
-<<<<<<< HEAD
-            this.startFocusTrapElement.current?.focus();
-=======
             const firstFocusableElement = this.getKeyboardFocusableElements().shift();
             // ensure we don't re-focus an already active element by comparing against e.relatedTarget
             if (!this.isAutoFocusing && firstFocusableElement != null && firstFocusableElement !== e.relatedTarget) {
                 firstFocusableElement.focus();
             } else {
-                this.startFocusTrapElement?.focus({ preventScroll: true });
-            }
->>>>>>> 0ef7029d
+                this.startFocusTrapElement.current?.focus({ preventScroll: true });
+            }
         } else {
             const lastFocusableElement = this.getKeyboardFocusableElements().pop();
             if (lastFocusableElement != null) {
                 lastFocusableElement.focus();
             } else {
                 // Keeps focus within Overlay even if there are no keyboard-focusable children
-<<<<<<< HEAD
-                this.startFocusTrapElement.current?.focus();
-=======
-                this.startFocusTrapElement?.focus({ preventScroll: true });
->>>>>>> 0ef7029d
+                this.startFocusTrapElement.current?.focus({ preventScroll: true });
             }
         }
     };
