--- conflicted
+++ resolved
@@ -86,6 +86,7 @@
         container.classList.add(Classes.PORTAL);
         maybeAddClass(container.classList, props.className); // directly added to this portal element
         maybeAddClass(container.classList, context.portalClassName); // added via PortalProvider context
+        addStopPropagationListeners(container, props.stopPropagationEvents);
 
         // TODO: remove legacy context support in Blueprint v6.0
         const { blueprintPortalClassName } = legacyContext;
@@ -102,13 +103,13 @@
         if (props.container == null) {
             return;
         }
-<<<<<<< HEAD
         const newPortalElement = createContainerElement();
         props.container.appendChild(newPortalElement);
         setPortalElement(newPortalElement);
         setHasMounted(true);
 
         return () => {
+            removeStopPropagationListeners(newPortalElement, props.stopPropagationEvents);
             newPortalElement.remove();
             setHasMounted(false);
             setPortalElement(undefined);
@@ -128,41 +129,17 @@
         if (portalElement != null) {
             maybeRemoveClass(portalElement.classList, prevClassName);
             maybeAddClass(portalElement.classList, props.className);
-=======
-        this.portalElement = this.createContainerElement();
-        this.props.container.appendChild(this.portalElement);
-        this.addStopPropagationListeners(this.props.stopPropagationEvents);
-        /* eslint-disable-next-line react/no-did-mount-set-state */
-        this.setState({ hasMounted: true }, this.props.onChildrenMount);
-    }
-
-    public componentDidUpdate(prevProps: PortalProps) {
-        // update className prop on portal DOM element
-        if (this.portalElement != null && prevProps.className !== this.props.className) {
-            maybeRemoveClass(this.portalElement.classList, prevProps.className);
-            maybeAddClass(this.portalElement.classList, this.props.className);
-        }
-
-        if (this.portalElement != null && prevProps.stopPropagationEvents !== this.props.stopPropagationEvents) {
-            this.removeStopPropagationListeners(prevProps.stopPropagationEvents);
-            this.addStopPropagationListeners(this.props.stopPropagationEvents);
-        }
-    }
-
-    public componentWillUnmount() {
-        this.removeStopPropagationListeners(this.props.stopPropagationEvents);
-        this.portalElement?.remove();
-    }
-
-    private createContainerElement() {
-        const container = document.createElement("div");
-        container.classList.add(Classes.PORTAL);
-        maybeAddClass(container.classList, this.props.className);
-        if (this.context != null) {
-            maybeAddClass(container.classList, this.context.blueprintPortalClassName);
->>>>>>> 9c1384a6
         }
     }, [props.className]);
+
+    // update stopPropagation listeners when props change
+    const prevStopPropagationEvents = usePrevious(props.stopPropagationEvents);
+    React.useEffect(() => {
+        if (portalElement != null) {
+            removeStopPropagationListeners(portalElement, prevStopPropagationEvents);
+            addStopPropagationListeners(portalElement, props.stopPropagationEvents);
+        }
+    }, [props.stopPropagationEvents]);
 
     // Only render `children` once this component has mounted in a browser environment, so they are
     // immediately attached to the DOM tree and can do DOM things like measuring or `autoFocus`.
@@ -171,14 +148,6 @@
         return null;
     } else {
         return ReactDOM.createPortal(props.children, portalElement);
-    }
-
-    private addStopPropagationListeners(eventNames?: Array<keyof HTMLElementEventMap>) {
-        eventNames?.forEach(event => this.portalElement?.addEventListener(event, handleStopProgation));
-    }
-
-    private removeStopPropagationListeners(events?: Array<keyof HTMLElementEventMap>) {
-        events?.forEach(event => this.portalElement?.removeEventListener(event, handleStopProgation));
     }
 }
 Portal.defaultProps = {
@@ -200,6 +169,14 @@
     }
 }
 
+function addStopPropagationListeners(portalElement: HTMLElement, eventNames?: Array<keyof HTMLElementEventMap>) {
+    eventNames?.forEach(event => portalElement.addEventListener(event, handleStopProgation));
+}
+
+function removeStopPropagationListeners(portalElement: HTMLElement, events?: Array<keyof HTMLElementEventMap>) {
+    events?.forEach(event => portalElement.removeEventListener(event, handleStopProgation));
+}
+
 function handleStopProgation(e: Event) {
     e.stopPropagation();
 }