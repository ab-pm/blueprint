/*
 * Copyright 2017 Palantir Technologies, Inc. All rights reserved.
 *
 * Licensed under the Apache License, Version 2.0 (the "License");
 * you may not use this file except in compliance with the License.
 * You may obtain a copy of the License at
 *
 *     http://www.apache.org/licenses/LICENSE-2.0
 *
 * Unless required by applicable law or agreed to in writing, software
 * distributed under the License is distributed on an "AS IS" BASIS,
 * WITHOUT WARRANTIES OR CONDITIONS OF ANY KIND, either express or implied.
 * See the License for the specific language governing permissions and
 * limitations under the License.
 */

import classNames from "classnames";
import React from "react";

import {
    AbstractPureComponent,
    Alignment,
    Classes,
<<<<<<< HEAD
    getRef,
    ActionProps,
    ElementRefProps,
    RefObject,
=======
    IActionProps,
    IElementRefProps,
>>>>>>> b9f91ee2
    Keys,
    MaybeElement,
    Utils,
} from "../../common";
import { Icon, IconName } from "../icon/icon";
import { Spinner } from "../spinner/spinner";

export interface ButtonProps<E extends HTMLButtonElement | HTMLAnchorElement = HTMLButtonElement>
    extends ActionProps,
        ElementRefProps<E> {
    /**
     * If set to `true`, the button will display in an active state.
     * This is equivalent to setting `className={Classes.ACTIVE}`.
     *
     * @default false
     */
    active?: boolean;

    /**
     * Text alignment within button. By default, icons and text will be centered
     * within the button. Passing `"left"` or `"right"` will align the button
     * text to that side and push `icon` and `rightIcon` to either edge. Passing
     * `"center"` will center the text and icons together.
     *
     * @default Alignment.CENTER
     */
    alignText?: Alignment;

    /** Whether this button should expand to fill its container. */
    fill?: boolean;

    /** Whether this button should use large styles. */
    large?: boolean;

    /**
     * If set to `true`, the button will display a centered loading spinner instead of its contents.
     * The width of the button is not affected by the value of this prop.
     *
     * @default false
     */
    loading?: boolean;

    /** Whether this button should use minimal styles. */
    minimal?: boolean;

    /** Whether this button should use outlined styles. */
    outlined?: boolean;

    /** Name of a Blueprint UI icon (or an icon element) to render after the text. */
    rightIcon?: IconName | MaybeElement;

    /** Whether this button should use small styles. */
    small?: boolean;

    /**
     * HTML `type` attribute of button. Accepted values are `"button"`, `"submit"`, and `"reset"`.
     * Note that this prop has no effect on `AnchorButton`; it only affects `Button`.
     *
     * @default "button"
     */
    type?: "submit" | "reset" | "button";
}

export type AnchorButtonProps = ButtonProps<HTMLAnchorElement>;

export interface ButtonState {
    isActive: boolean;
}

export abstract class AbstractButton<E extends HTMLButtonElement | HTMLAnchorElement> extends AbstractPureComponent<
    ButtonProps<E> &
        (E extends HTMLButtonElement
            ? React.ButtonHTMLAttributes<HTMLButtonElement>
            : React.AnchorHTMLAttributes<HTMLAnchorElement>),
    ButtonState
> {
    public state = {
        isActive: false,
    };

<<<<<<< HEAD
    protected abstract buttonRef: HTMLElement | RefObject<HTMLElement> | null;
=======
    protected abstract buttonRef: HTMLElement | null;
>>>>>>> b9f91ee2

    private currentKeyDown?: number;

    public abstract render(): JSX.Element;

    protected getCommonButtonProps() {
        const { active, alignText, fill, large, loading, outlined, minimal, small, tabIndex } = this.props;
        const disabled = this.props.disabled || loading;

        const className = classNames(
            Classes.BUTTON,
            {
                [Classes.ACTIVE]: !disabled && (active || this.state.isActive),
                [Classes.DISABLED]: disabled,
                [Classes.FILL]: fill,
                [Classes.LARGE]: large,
                [Classes.LOADING]: loading,
                [Classes.MINIMAL]: minimal,
                [Classes.OUTLINED]: outlined,
                [Classes.SMALL]: small,
            },
            Classes.alignmentClass(alignText),
            Classes.intentClass(this.props.intent),
            this.props.className,
        );

        return {
            className,
            disabled,
            onBlur: this.handleBlur,
            onClick: disabled ? undefined : this.props.onClick,
            onKeyDown: this.handleKeyDown,
            onKeyUp: this.handleKeyUp,
            tabIndex: disabled ? -1 : tabIndex,
        };
    }

    // we're casting as `any` to get around a somewhat opaque safeInvoke error
    // that "Type argument candidate 'KeyboardEvent<T>' is not a valid type
    // argument because it is not a supertype of candidate
    // 'KeyboardEvent<HTMLElement>'."
    protected handleKeyDown = (e: React.KeyboardEvent<any>) => {
        // HACKHACK: https://github.com/palantir/blueprint/issues/4165
        /* eslint-disable deprecation/deprecation */
        if (Keys.isKeyboardClick(e.which)) {
            e.preventDefault();
            if (e.which !== this.currentKeyDown) {
                this.setState({ isActive: true });
            }
        }
        this.currentKeyDown = e.which;
        this.props.onKeyDown?.(e);
    };

    protected handleKeyUp = (e: React.KeyboardEvent<any>) => {
        // HACKHACK: https://github.com/palantir/blueprint/issues/4165
        /* eslint-disable deprecation/deprecation */
        if (Keys.isKeyboardClick(e.which)) {
            this.setState({ isActive: false });
            this.buttonRef?.click();
        }
        this.currentKeyDown = undefined;
        this.props.onKeyUp?.(e);
    };

    protected handleBlur = (e: React.FocusEvent<any>) => {
        if (this.state.isActive) {
            this.setState({ isActive: false });
        }
        this.props.onBlur?.(e);
    };

    protected renderChildren(): React.ReactNode {
        const { children, icon, loading, rightIcon, text } = this.props;
        return [
            loading && <Spinner key="loading" className={Classes.BUTTON_SPINNER} size={Icon.SIZE_LARGE} />,
            <Icon key="leftIcon" icon={icon} />,
            (!Utils.isReactNodeEmpty(text) || !Utils.isReactNodeEmpty(children)) && (
                <span key="text" className={Classes.BUTTON_TEXT}>
                    {text}
                    {children}
                </span>
            ),
            <Icon key="rightIcon" icon={rightIcon} />,
        ];
    }
}<|MERGE_RESOLUTION|>--- conflicted
+++ resolved
@@ -21,15 +21,8 @@
     AbstractPureComponent,
     Alignment,
     Classes,
-<<<<<<< HEAD
-    getRef,
     ActionProps,
     ElementRefProps,
-    RefObject,
-=======
-    IActionProps,
-    IElementRefProps,
->>>>>>> b9f91ee2
     Keys,
     MaybeElement,
     Utils,
@@ -110,11 +103,7 @@
         isActive: false,
     };
 
-<<<<<<< HEAD
-    protected abstract buttonRef: HTMLElement | RefObject<HTMLElement> | null;
-=======
     protected abstract buttonRef: HTMLElement | null;
->>>>>>> b9f91ee2
 
     private currentKeyDown?: number;
 
