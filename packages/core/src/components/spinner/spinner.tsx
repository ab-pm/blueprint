/*
 * Copyright 2015 Palantir Technologies, Inc. All rights reserved.
 *
 * Licensed under the Apache License, Version 2.0 (the "License");
 * you may not use this file except in compliance with the License.
 * You may obtain a copy of the License at
 *
 *     http://www.apache.org/licenses/LICENSE-2.0
 *
 * Unless required by applicable law or agreed to in writing, software
 * distributed under the License is distributed on an "AS IS" BASIS,
 * WITHOUT WARRANTIES OR CONDITIONS OF ANY KIND, either express or implied.
 * See the License for the specific language governing permissions and
 * limitations under the License.
 */

import classNames from "classnames";
import React from "react";

import { AbstractPureComponent, Classes } from "../../common";
import { SPINNER_WARN_CLASSES_SIZE } from "../../common/errors";
import { DISPLAYNAME_PREFIX, IntentProps, Props } from "../../common/props";
import { clamp } from "../../common/utils";

export enum SpinnerSize {
    SMALL = 20,
    STANDARD = 50,
    LARGE = 100,
}

// see http://stackoverflow.com/a/18473154/3124288 for calculating arc path
const R = 45;
const SPINNER_TRACK = `M 50,50 m 0,-${R} a ${R},${R} 0 1 1 0,${R * 2} a ${R},${R} 0 1 1 0,-${R * 2}`;

// unitless total length of SVG path, to which stroke-dash* properties are relative.
// https://developer.mozilla.org/en-US/docs/Web/SVG/Attribute/pathLength
// this value is the result of `<path d={SPINNER_TRACK} />.getTotalLength()` and works in all browsers:
const PATH_LENGTH = 280;

const MIN_SIZE = 10;
const STROKE_WIDTH = 4;
const MIN_STROKE_WIDTH = 16;

export interface SpinnerProps<T extends HTMLElement = HTMLElement> extends Props, IntentProps, React.HTMLAttributes<T> {
    /**
     * Width and height of the spinner in pixels. The size cannot be less than
     * 10px.
     *
     * Constants are available for common sizes:
     * - `SpinnerSize.SMALL = 20px`
     * - `SpinnerSize.STANDARD = 50px`
     * - `SpinnerSize.LARGE = 100px`
     *
     * @default SpinnerSize.STANDARD = 50
     */
    size?: number;

    /**
     * HTML tag for the two wrapper elements. If rendering a `<Spinner>` inside
     * an `<svg>`, change this to an SVG element like `"g"`.
     *
     * @default "div"
     */
    tagName?: keyof JSX.IntrinsicElements;

    /**
     * A value between 0 and 1 (inclusive) representing how far along the operation is.
     * Values below 0 or above 1 will be interpreted as 0 or 1 respectively.
     * Omitting this prop will result in an "indeterminate" spinner where the head spins indefinitely.
     */
    value?: number;
}

<<<<<<< HEAD
export class Spinner extends AbstractPureComponent<SpinnerProps> {
=======
/**
 * Spinner component.
 *
 * @see https://blueprintjs.com/docs/#core/components/spinner
 */
export class Spinner extends AbstractPureComponent2<SpinnerProps> {
>>>>>>> ac8eec58
    public static displayName = `${DISPLAYNAME_PREFIX}.Spinner`;

    public componentDidUpdate(prevProps: SpinnerProps) {
        if (prevProps.value !== this.props.value) {
            // IE/Edge: re-render after changing value to force SVG update
            this.forceUpdate();
        }
    }

    public render() {
        const { className, intent, value, tagName = "div", ...htmlProps } = this.props;
        const size = this.getSize();

        const classes = classNames(
            Classes.SPINNER,
            Classes.intentClass(intent),
            { [Classes.SPINNER_NO_SPIN]: value != null },
            className,
        );

        // keep spinner track width consistent at all sizes (down to about 10px).
        const strokeWidth = Math.min(MIN_STROKE_WIDTH, (STROKE_WIDTH * SpinnerSize.LARGE) / size);
        const strokeOffset = PATH_LENGTH - PATH_LENGTH * (value == null ? 0.25 : clamp(value, 0, 1));

        // multiple DOM elements around SVG are necessary to properly isolate animation:
        // - SVG elements in IE do not support anim/trans so they must be set on a parent HTML element.
        // - SPINNER_ANIMATION isolates svg from parent display and is always centered inside root element.
        return React.createElement(
            tagName,
            {
                "aria-valuemax": 100,
                "aria-valuemin": 0,
                "aria-valuenow": value === undefined ? undefined : value * 100,
                className: classes,
                role: "progressbar",
                ...htmlProps,
            },
            React.createElement(
                tagName,
                { className: Classes.SPINNER_ANIMATION },
                <svg
                    width={size}
                    height={size}
                    strokeWidth={strokeWidth.toFixed(2)}
                    viewBox={this.getViewBox(strokeWidth)}
                >
                    <path className={Classes.SPINNER_TRACK} d={SPINNER_TRACK} />
                    <path
                        className={Classes.SPINNER_HEAD}
                        d={SPINNER_TRACK}
                        pathLength={PATH_LENGTH}
                        strokeDasharray={`${PATH_LENGTH} ${PATH_LENGTH}`}
                        strokeDashoffset={strokeOffset}
                    />
                </svg>,
            ),
        );
    }

    protected validateProps({ className = "", size }: SpinnerProps) {
        if (size != null && (className.indexOf(Classes.SMALL) >= 0 || className.indexOf(Classes.LARGE) >= 0)) {
            console.warn(SPINNER_WARN_CLASSES_SIZE);
        }
    }

    /**
     * Resolve size to a pixel value.
     * Size can be set by className, props, default, or minimum constant.
     */
    private getSize() {
        const { className = "", size } = this.props;
        if (size == null) {
            // allow Classes constants to determine default size.
            if (className.indexOf(Classes.SMALL) >= 0) {
                return SpinnerSize.SMALL;
            } else if (className.indexOf(Classes.LARGE) >= 0) {
                return SpinnerSize.LARGE;
            }
            return SpinnerSize.STANDARD;
        }
        return Math.max(MIN_SIZE, size);
    }

    /** Compute viewbox such that stroked track sits exactly at edge of image frame. */
    private getViewBox(strokeWidth: number) {
        const radius = R + strokeWidth / 2;
        const viewBoxX = (50 - radius).toFixed(2);
        const viewBoxWidth = (radius * 2).toFixed(2);
        return `${viewBoxX} ${viewBoxX} ${viewBoxWidth} ${viewBoxWidth}`;
    }
}<|MERGE_RESOLUTION|>--- conflicted
+++ resolved
@@ -71,16 +71,12 @@
     value?: number;
 }
 
-<<<<<<< HEAD
-export class Spinner extends AbstractPureComponent<SpinnerProps> {
-=======
 /**
  * Spinner component.
  *
  * @see https://blueprintjs.com/docs/#core/components/spinner
  */
-export class Spinner extends AbstractPureComponent2<SpinnerProps> {
->>>>>>> ac8eec58
+export class Spinner extends AbstractPureComponent<SpinnerProps> {
     public static displayName = `${DISPLAYNAME_PREFIX}.Spinner`;
 
     public componentDidUpdate(prevProps: SpinnerProps) {
