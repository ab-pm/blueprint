/*
 * Copyright 2017 Palantir Technologies, Inc. All rights reserved.
 *
 * Licensed under the Apache License, Version 2.0 (the "License");
 * you may not use this file except in compliance with the License.
 * You may obtain a copy of the License at
 *
 *     http://www.apache.org/licenses/LICENSE-2.0
 *
 * Unless required by applicable law or agreed to in writing, software
 * distributed under the License is distributed on an "AS IS" BASIS,
 * WITHOUT WARRANTIES OR CONDITIONS OF ANY KIND, either express or implied.
 * See the License for the specific language governing permissions and
 * limitations under the License.
 */

import classNames from "classnames";
import React from "react";

<<<<<<< HEAD
import { AbstractPureComponent, Classes } from "../../common";
import { DISPLAYNAME_PREFIX, HTMLDivProps, Props } from "../../common/props";

export interface ControlGroupProps extends Props, HTMLDivProps {
=======
import { AbstractPureComponent2, Classes } from "../../common";
import { DISPLAYNAME_PREFIX, HTMLDivProps, IElementRefProps, Props } from "../../common/props";

// eslint-disable-next-line deprecation/deprecation
export type ControlGroupProps = IControlGroupProps;
/** @deprecated use ControlGroupProps */
// eslint-disable-next-line deprecation/deprecation
export interface IControlGroupProps extends Props, HTMLDivProps, IElementRefProps<HTMLDivElement> {
>>>>>>> ac8eec58
    /** Group contents. */
    children?: React.ReactNode;

    /**
     * Whether the control group should take up the full width of its container.
     *
     * @default false
     */
    fill?: boolean;

    /**
     * Whether the control group should appear with vertical styling.
     *
     * @default false
     */
    vertical?: boolean;
}

// this component is simple enough that tests would be purely tautological.
/* istanbul ignore next */
<<<<<<< HEAD
export class ControlGroup extends AbstractPureComponent<ControlGroupProps> {
=======
/**
 * Control group component.
 *
 * @see https://blueprintjs.com/docs/#core/components/control-group
 */
export class ControlGroup extends AbstractPureComponent2<ControlGroupProps> {
>>>>>>> ac8eec58
    public static displayName = `${DISPLAYNAME_PREFIX}.ControlGroup`;

    public render() {
        const { children, className, elementRef, fill, vertical, ...htmlProps } = this.props;

        const rootClasses = classNames(
            Classes.CONTROL_GROUP,
            {
                [Classes.FILL]: fill,
                [Classes.VERTICAL]: vertical,
            },
            className,
        );

        return (
            <div {...htmlProps} className={rootClasses} ref={elementRef}>
                {children}
            </div>
        );
    }
}<|MERGE_RESOLUTION|>--- conflicted
+++ resolved
@@ -17,21 +17,12 @@
 import classNames from "classnames";
 import React from "react";
 
-<<<<<<< HEAD
 import { AbstractPureComponent, Classes } from "../../common";
 import { DISPLAYNAME_PREFIX, HTMLDivProps, Props } from "../../common/props";
 
+// TODO(adahiya): MUST FIX FOR BLUEPRINT v5.0, add back `ref` prop support by migrating to function component, using React.RefAttributes<HTMLLIElement>
+// see https://github.com/palantir/blueprint/issues/6094
 export interface ControlGroupProps extends Props, HTMLDivProps {
-=======
-import { AbstractPureComponent2, Classes } from "../../common";
-import { DISPLAYNAME_PREFIX, HTMLDivProps, IElementRefProps, Props } from "../../common/props";
-
-// eslint-disable-next-line deprecation/deprecation
-export type ControlGroupProps = IControlGroupProps;
-/** @deprecated use ControlGroupProps */
-// eslint-disable-next-line deprecation/deprecation
-export interface IControlGroupProps extends Props, HTMLDivProps, IElementRefProps<HTMLDivElement> {
->>>>>>> ac8eec58
     /** Group contents. */
     children?: React.ReactNode;
 
@@ -52,20 +43,16 @@
 
 // this component is simple enough that tests would be purely tautological.
 /* istanbul ignore next */
-<<<<<<< HEAD
-export class ControlGroup extends AbstractPureComponent<ControlGroupProps> {
-=======
 /**
  * Control group component.
  *
  * @see https://blueprintjs.com/docs/#core/components/control-group
  */
-export class ControlGroup extends AbstractPureComponent2<ControlGroupProps> {
->>>>>>> ac8eec58
+export class ControlGroup extends AbstractPureComponent<ControlGroupProps> {
     public static displayName = `${DISPLAYNAME_PREFIX}.ControlGroup`;
 
     public render() {
-        const { children, className, elementRef, fill, vertical, ...htmlProps } = this.props;
+        const { children, className, fill, vertical, ...htmlProps } = this.props;
 
         const rootClasses = classNames(
             Classes.CONTROL_GROUP,
@@ -77,7 +64,7 @@
         );
 
         return (
-            <div {...htmlProps} className={rootClasses} ref={elementRef}>
+            <div {...htmlProps} className={rootClasses}>
                 {children}
             </div>
         );
