--- conflicted
+++ resolved
@@ -63,13 +63,7 @@
  *
  * Note: this component does not apply any Blueprint-specific styling.
  */
-<<<<<<< HEAD
-
-export class AsyncControllableInput extends React.PureComponent<
-=======
-@polyfill
 export class AsyncControllableInput extends AbstractPureComponent2<
->>>>>>> 60a6da84
     IAsyncControllableInputProps,
     IAsyncControllableInputState
 > {
