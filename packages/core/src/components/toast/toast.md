@# Toast

A toast is a lightweight, ephemeral notice from an application in direct response to a user's action.

Toasts can be configured to appear at either the top or the bottom of an application window, and it is possible to
have more than one toast onscreen at a time.

@reactExample ToastExample

@## Props

@### Toast

`Toast`s have a built-in timeout of five seconds. Users can also dismiss them manually by clicking the &times; button.
Hovering the cursor over a toast prevents it from disappearing. When the cursor leaves the toast, the toast's timeout restarts.
Similarly, focusing the toast (for example, by hitting the `tab` key) halts the timeout, and blurring restarts the timeout.

You can add one additional action button to a toast. You might use this to provide an undo button, for example.

You can also apply the same visual intent styles to `Toast`s that you can to [`Button`s](#core/components/button.css).

@interface ToastProps

@### OverlayToaster

<<<<<<< HEAD
The `OverlayToaster` React component is a stateful container for a single list of toasts. Internally, it
uses [`Overlay`](#core/components/overlay) to manage children and transitions. It can be vertically
aligned along the top or bottom edge of its container (new toasts will slide in from that edge) and
horizontally aligned along the left edge, center, or right edge of its container.

There are three ways to use the `OverlayToaster` component:

1. `OverlayToaster.create(props)` static method returns a new `Toaster`. Use the instance method `toaster.show()` to manipulate this instance. __(recommended)__
1. `<OverlayToaster><Toast />...</OverlayToaster>`: Render a `<OverlayToaster>` element with React `children`.
1. `<OverlayToaster ref={toaster => toaster.show({ ...toast })} />`: Render a `<OverlayToaster>` element and use the `ref` prop to access its instance methods.
=======
The __OverlayToaster__ component is a stateful container for a single list of toasts. Internally, it
uses the [Overlay](#core/components/overlay) component to manage children and transitions. It can be vertically
aligned along the top or bottom edge of its container (new toasts will slide in from that edge) and
horizontally aligned along the left edge, center, or right edge of its container.

There are three ways to use __OverlayToaster__:

1. `OverlayToaster.create(props)` static method returns a new `ToasterInstance` instance. Use the instance method `toaster.show()` to manipulate this instance. __(recommended)__
1. `<OverlayToaster><Toast />...</OverlayToaster>`: Render a `<OverlayToaster>` element with React `children`.
1. `<OverlayToaster ref={(ref: ToasterInstance) => ref.show({ ...toast })} />`: Render a `<OverlayToaster>` element and use the `ref` prop to access its instance methods.
>>>>>>> cef991a8

<div class="@ns-callout @ns-intent-primary @ns-icon-info-sign">
    <h5 class="@ns-heading">Working with multiple toasters</h5>

You can have multiple toasters in a single application, but you must ensure that each has a unique
`position` to prevent overlap.

</div>

<div class="@ns-callout @ns-intent-primary @ns-icon-info-sign">
    <h5 class="@ns-heading">Toaster focus</h5>

<<<<<<< HEAD
`OverlayToaster` always disables `Overlay`'s `enforceFocus` behavior (meaning that you're not blocked
=======
__OverlayToaster__ always disables Overlay's `enforceFocus` behavior (meaning that you're not blocked
>>>>>>> cef991a8
from accessing other parts of the application while a toast is active), and by default also
disables `autoFocus` (meaning that focus will not switch to a toast when it appears). You can
enable `autoFocus` for an individual `OverlayToaster` via a prop, if desired.

</div>


@interface OverlayToasterProps

@## Static usage

<<<<<<< HEAD
The `OverlayToaster` component provides the static `create` method that returns a new `Toaster` instance, rendered into an
element attached to `<body>`. A `Toaster` instance
has a collection of methods to show and hide toasts in its given container.

```ts
OverlayToaster.create(props?: ToasterProps, container = document.body): Toaster
```

The `OverlayToaster` will be rendered into a new element appended to the given `container`.
The `container` determines which element toasts are positioned relative to; the default value of `<body>` allows them to use the entire viewport.

Note that the return type is `Toaster`, which is a minimal interface that exposes only the instance
=======
__OverlayToaster__ provides the static `create` method that returns a new `ToasterInstance`, rendered into an
element attached to `<body>`. A toaster instance has a collection of methods to show and hide toasts in its given container.

```ts
OverlayToaster.create(props?: IToasterProps, container = document.body): ToasterInstance
```

The toaster will be rendered into a new element appended to the given `container`.
The `container` determines which element toasts are positioned relative to; the default value of `<body>` allows them to use the entire viewport.

Note that the return type is `ToasterInstance`, which is a minimal interface that exposes only the instance
>>>>>>> cef991a8
methods detailed below. It can be thought of as `OverlayToaster` minus the `React.Component` methods,
because the `OverlayToaster` should not be treated as a normal React component.

Note that `OverlayToaster.create()` will throw an error if invoked inside a component lifecycle method, as
`ReactDOM.render()` will return `null` resulting in an inaccessible toaster instance.

<<<<<<< HEAD
@interface Toaster
=======
`OverlayToaster.create()` will throw an error if invoked inside a component lifecycle method in React 16,
as `ReactDOM.render()` will return `null` resulting in an inaccessible toaster instance. See the second bullet
point on the [React 16 release notes](https://reactjs.org/blog/2017/09/26/react-v16.0.html#breaking-changes)
for more information.

</div>

@interface ToasterInstance
>>>>>>> cef991a8

@### Example

Your application can contain several `ToasterInstance`s and easily share them across the codebase as modules.

The following code samples demonstrate our preferred pattern for intergrating a toaster into a React application:

#### `toaster.ts`

```ts
<<<<<<< HEAD
import { Position, OverlayToaster } from "@blueprintjs/core";
=======
import { OverlayToaster, Position } from "@blueprintjs/core";
>>>>>>> cef991a8

/** Singleton toaster instance. Create separate instances for different options. */
export const AppToaster = OverlayToaster.create({
    className: "recipe-toaster",
    position: Position.TOP,
});
```

#### `application.tsx`

```tsx
import { Button } from "@blueprintjs/core";
import * as React from "react";
import { AppToaster } from "./toaster";

export class App extends React.PureComponent {
    render() {
        return <Button onClick={this.showToast} text="Toast please" />;
    }

    showToast = () => {
        // create toasts in response to interactions.
        // in most cases, it's enough to simply create and forget (thanks to timeout).
        AppToaster.show({ message: "Toasted." });
    }
}
```

@## React component usage

Render the `<OverlayToaster>` component like any other element and supply `<Toast>` elements as `children`. You can
optionally attach a `ref` handler to access the instance methods, but we strongly recommend using the
[`OverlayToaster.create` static method](#core/components/toast.static-usage) documented above instead. Note that
`children` and `ref` can be used together, but `children` will always appear _after_ toasts created with
`ref.show()`.

```tsx
<<<<<<< HEAD
import { Button, Position, Toast, OverlayToaster, Toaster } from "@blueprintjs/core";
=======
import { Button, OverlayToaster, Position, Toast, ToasterInstance } from "@blueprintjs/core";
>>>>>>> cef991a8
import * as React from "react";

class MyComponent extends React.PureComponent {
    public state = { toasts: [ /* ToastProps[] */ ] }

    private toaster: ToasterInstance;
    private refHandlers = {
        toaster: (ref: ToasterInstance) => this.toaster = ref,
    };

    public render() {
        return (
            <div>
                <Button onClick={this.addToast} text="Procure toast" />
                <OverlayToaster position={Position.TOP_RIGHT} ref={this.refHandlers.toaster}>
                    {/* "Toasted!" will appear here after clicking button. */}
                    {this.state.toasts.map(toast => <Toast {...toast} />)}
                </OverlayToaster>
            </div>
        )
    }

    private addToast = () => {
        this.toaster.show({ message: "Toasted!" });
    }
}
```<|MERGE_RESOLUTION|>--- conflicted
+++ resolved
@@ -23,18 +23,6 @@
 
 @### OverlayToaster
 
-<<<<<<< HEAD
-The `OverlayToaster` React component is a stateful container for a single list of toasts. Internally, it
-uses [`Overlay`](#core/components/overlay) to manage children and transitions. It can be vertically
-aligned along the top or bottom edge of its container (new toasts will slide in from that edge) and
-horizontally aligned along the left edge, center, or right edge of its container.
-
-There are three ways to use the `OverlayToaster` component:
-
-1. `OverlayToaster.create(props)` static method returns a new `Toaster`. Use the instance method `toaster.show()` to manipulate this instance. __(recommended)__
-1. `<OverlayToaster><Toast />...</OverlayToaster>`: Render a `<OverlayToaster>` element with React `children`.
-1. `<OverlayToaster ref={toaster => toaster.show({ ...toast })} />`: Render a `<OverlayToaster>` element and use the `ref` prop to access its instance methods.
-=======
 The __OverlayToaster__ component is a stateful container for a single list of toasts. Internally, it
 uses the [Overlay](#core/components/overlay) component to manage children and transitions. It can be vertically
 aligned along the top or bottom edge of its container (new toasts will slide in from that edge) and
@@ -42,10 +30,9 @@
 
 There are three ways to use __OverlayToaster__:
 
-1. `OverlayToaster.create(props)` static method returns a new `ToasterInstance` instance. Use the instance method `toaster.show()` to manipulate this instance. __(recommended)__
+1. `OverlayToaster.create(props)` static method returns a new `Toaster` instance. Use the instance method `toaster.show()` to manipulate this instance. __(recommended)__
 1. `<OverlayToaster><Toast />...</OverlayToaster>`: Render a `<OverlayToaster>` element with React `children`.
-1. `<OverlayToaster ref={(ref: ToasterInstance) => ref.show({ ...toast })} />`: Render a `<OverlayToaster>` element and use the `ref` prop to access its instance methods.
->>>>>>> cef991a8
+1. `<OverlayToaster ref={(ref: Toaster) => ref.show({ ...toast })} />`: Render a `<OverlayToaster>` element and use the `ref` prop to access its instance methods.
 
 <div class="@ns-callout @ns-intent-primary @ns-icon-info-sign">
     <h5 class="@ns-heading">Working with multiple toasters</h5>
@@ -58,11 +45,7 @@
 <div class="@ns-callout @ns-intent-primary @ns-icon-info-sign">
     <h5 class="@ns-heading">Toaster focus</h5>
 
-<<<<<<< HEAD
-`OverlayToaster` always disables `Overlay`'s `enforceFocus` behavior (meaning that you're not blocked
-=======
 __OverlayToaster__ always disables Overlay's `enforceFocus` behavior (meaning that you're not blocked
->>>>>>> cef991a8
 from accessing other parts of the application while a toast is active), and by default also
 disables `autoFocus` (meaning that focus will not switch to a toast when it appears). You can
 enable `autoFocus` for an individual `OverlayToaster` via a prop, if desired.
@@ -74,50 +57,24 @@
 
 @## Static usage
 
-<<<<<<< HEAD
-The `OverlayToaster` component provides the static `create` method that returns a new `Toaster` instance, rendered into an
-element attached to `<body>`. A `Toaster` instance
-has a collection of methods to show and hide toasts in its given container.
-
-```ts
-OverlayToaster.create(props?: ToasterProps, container = document.body): Toaster
-```
-
-The `OverlayToaster` will be rendered into a new element appended to the given `container`.
-The `container` determines which element toasts are positioned relative to; the default value of `<body>` allows them to use the entire viewport.
-
-Note that the return type is `Toaster`, which is a minimal interface that exposes only the instance
-=======
-__OverlayToaster__ provides the static `create` method that returns a new `ToasterInstance`, rendered into an
+__OverlayToaster__ provides the static `create` method that returns a new `Toaster`, rendered into an
 element attached to `<body>`. A toaster instance has a collection of methods to show and hide toasts in its given container.
 
 ```ts
-OverlayToaster.create(props?: IToasterProps, container = document.body): ToasterInstance
+OverlayOverlayToaster.create(props?: ToasterProps, container = document.body): Toaster
 ```
 
 The toaster will be rendered into a new element appended to the given `container`.
 The `container` determines which element toasts are positioned relative to; the default value of `<body>` allows them to use the entire viewport.
 
-Note that the return type is `ToasterInstance`, which is a minimal interface that exposes only the instance
->>>>>>> cef991a8
+Note that the return type is `Toaster`, which is a minimal interface that exposes only the instance
 methods detailed below. It can be thought of as `OverlayToaster` minus the `React.Component` methods,
 because the `OverlayToaster` should not be treated as a normal React component.
 
 Note that `OverlayToaster.create()` will throw an error if invoked inside a component lifecycle method, as
 `ReactDOM.render()` will return `null` resulting in an inaccessible toaster instance.
 
-<<<<<<< HEAD
 @interface Toaster
-=======
-`OverlayToaster.create()` will throw an error if invoked inside a component lifecycle method in React 16,
-as `ReactDOM.render()` will return `null` resulting in an inaccessible toaster instance. See the second bullet
-point on the [React 16 release notes](https://reactjs.org/blog/2017/09/26/react-v16.0.html#breaking-changes)
-for more information.
-
-</div>
-
-@interface ToasterInstance
->>>>>>> cef991a8
 
 @### Example
 
@@ -128,11 +85,7 @@
 #### `toaster.ts`
 
 ```ts
-<<<<<<< HEAD
-import { Position, OverlayToaster } from "@blueprintjs/core";
-=======
 import { OverlayToaster, Position } from "@blueprintjs/core";
->>>>>>> cef991a8
 
 /** Singleton toaster instance. Create separate instances for different options. */
 export const AppToaster = OverlayToaster.create({
@@ -170,19 +123,15 @@
 `ref.show()`.
 
 ```tsx
-<<<<<<< HEAD
-import { Button, Position, Toast, OverlayToaster, Toaster } from "@blueprintjs/core";
-=======
-import { Button, OverlayToaster, Position, Toast, ToasterInstance } from "@blueprintjs/core";
->>>>>>> cef991a8
+import { Button, OverlayToaster, Position, Toast, Toaster } from "@blueprintjs/core";
 import * as React from "react";
 
 class MyComponent extends React.PureComponent {
     public state = { toasts: [ /* ToastProps[] */ ] }
 
-    private toaster: ToasterInstance;
+    private toaster: Toaster;
     private refHandlers = {
-        toaster: (ref: ToasterInstance) => this.toaster = ref,
+        toaster: (ref: Toaster) => this.toaster = ref,
     };
 
     public render() {
