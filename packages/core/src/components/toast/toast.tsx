/*
 * Copyright 2016 Palantir Technologies, Inc. All rights reserved.
 *
 * Licensed under the Apache License, Version 2.0 (the "License");
 * you may not use this file except in compliance with the License.
 * You may obtain a copy of the License at
 *
 *     http://www.apache.org/licenses/LICENSE-2.0
 *
 * Unless required by applicable law or agreed to in writing, software
 * distributed under the License is distributed on an "AS IS" BASIS,
 * WITHOUT WARRANTIES OR CONDITIONS OF ANY KIND, either express or implied.
 * See the License for the specific language governing permissions and
 * limitations under the License.
 */

import classNames from "classnames";
import React from "react";

import { Cross } from "@blueprintjs/icons";

import { AbstractPureComponent, Classes } from "../../common";
import { DISPLAYNAME_PREFIX, ActionProps, IntentProps, LinkProps, Props, MaybeElement } from "../../common/props";
import { ButtonGroup } from "../button/buttonGroup";
import { AnchorButton, Button } from "../button/buttons";
import { Icon, IconName } from "../icon/icon";

export interface ToastProps extends Props, IntentProps {
    /**
     * Action rendered as a minimal `AnchorButton`. The toast is dismissed automatically when the
     * user clicks the action button. Note that the `intent` prop is ignored (the action button
     * cannot have its own intent color that might conflict with the toast's intent). Omit this
     * prop to omit the action button.
     */
    action?: ActionProps & LinkProps;

    /** Name of a Blueprint UI icon (or an icon element) to render before the message. */
    icon?: IconName | MaybeElement;

    /** Message to display in the body of the toast. */
    message: React.ReactNode;

    /**
     * Callback invoked when the toast is dismissed, either by the user or by the timeout.
     * The value of the argument indicates whether the toast was closed because the timeout expired.
     */
    onDismiss?: (didTimeoutExpire: boolean) => void;

    /**
     * Milliseconds to wait before automatically dismissing toast.
     * Providing a value less than or equal to 0 will disable the timeout (this is discouraged).
     *
     * @default 5000
     */
    timeout?: number;
}

export class Toast extends AbstractPureComponent<ToastProps> {
    public static defaultProps: ToastProps = {
        className: "",
        message: "",
        timeout: 5000,
    };

    public static displayName = `${DISPLAYNAME_PREFIX}.Toast`;

    public render(): JSX.Element {
        const { className, icon, intent, message } = this.props;
        return (
            <div
                className={classNames(Classes.TOAST, Classes.intentClass(intent), className)}
                onBlur={this.startTimeout}
                onFocus={this.clearTimeouts}
                onMouseEnter={this.clearTimeouts}
                onMouseLeave={this.startTimeout}
                tabIndex={0}
            >
                <Icon icon={icon} />
                <span className={Classes.TOAST_MESSAGE}>{message}</span>
                <ButtonGroup minimal={true}>
                    {this.maybeRenderActionButton()}
<<<<<<< HEAD
                    <Button icon={<Cross />} onClick={this.handleCloseClick} />
=======
                    <Button aria-label="Close" icon="cross" onClick={this.handleCloseClick} />
>>>>>>> 519228df
                </ButtonGroup>
            </div>
        );
    }

    public componentDidMount() {
        this.startTimeout();
    }

    public componentDidUpdate(prevProps: ToastProps) {
        if (prevProps.timeout !== this.props.timeout) {
            if (this.props.timeout! > 0) {
                this.startTimeout();
            } else {
                this.clearTimeouts();
            }
        }
    }

    public componentWillUnmount() {
        this.clearTimeouts();
    }

    private maybeRenderActionButton() {
        const { action } = this.props;
        if (action == null) {
            return undefined;
        } else {
            return <AnchorButton {...action} intent={undefined} onClick={this.handleActionClick} />;
        }
    }

    private handleActionClick = (e: React.MouseEvent<HTMLElement>) => {
        this.props.action?.onClick?.(e);
        this.triggerDismiss(false);
    };

    private handleCloseClick = () => this.triggerDismiss(false);

    private triggerDismiss(didTimeoutExpire: boolean) {
        this.clearTimeouts();
        this.props.onDismiss?.(didTimeoutExpire);
    }

    private startTimeout = () => {
        this.clearTimeouts();
        if (this.props.timeout! > 0) {
            this.setTimeout(() => this.triggerDismiss(true), this.props.timeout);
        }
    };
}<|MERGE_RESOLUTION|>--- conflicted
+++ resolved
@@ -79,11 +79,7 @@
                 <span className={Classes.TOAST_MESSAGE}>{message}</span>
                 <ButtonGroup minimal={true}>
                     {this.maybeRenderActionButton()}
-<<<<<<< HEAD
-                    <Button icon={<Cross />} onClick={this.handleCloseClick} />
-=======
-                    <Button aria-label="Close" icon="cross" onClick={this.handleCloseClick} />
->>>>>>> 519228df
+                    <Button aria-label="Close" icon={<Cross />} onClick={this.handleCloseClick} />
                 </ButtonGroup>
             </div>
         );
