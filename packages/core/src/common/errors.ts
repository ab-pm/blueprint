--- conflicted
+++ resolved
@@ -24,24 +24,12 @@
 export const ALERT_WARN_CANCEL_OUTSIDE_CLICK =
     ns + ` <Alert> canOutsideClickCancel enabled without onCancel or onClose handler.`;
 
-export const CONTEXTMENU_WARN_DECORATOR_NO_METHOD =
-    ns + ` @ContextMenuTarget-decorated class should implement renderContextMenu.`;
-export const CONTEXTMENU_WARN_DECORATOR_NEEDS_REACT_ELEMENT =
-    ns + ` "@ContextMenuTarget-decorated components must return a single JSX.Element or an empty render.`;
-
 export const HOTKEYS_HOTKEY_CHILDREN = ns + ` <Hotkeys> only accepts <Hotkey> children.`;
-<<<<<<< HEAD
-export const HOTKEYS_TARGET_CHILDREN_LOCAL_HOTKEYS =
-=======
-export const HOTKEYS_WARN_DECORATOR_NO_METHOD = ns + ` @HotkeysTarget-decorated class should implement renderHotkeys.`;
-export const HOTKEYS_WARN_DECORATOR_NEEDS_REACT_ELEMENT =
-    ns + ` "@HotkeysTarget-decorated components must return a single JSX.Element or an empty render.`;
 
 export const HOTKEYS_PROVIDER_NOT_FOUND =
     ns +
     ` useHotkeys() was used outside of a <HotkeysProvider> context. These hotkeys will not be shown in the hotkeys help dialog.`;
-export const HOTKEYS_TARGET2_CHILDREN_LOCAL_HOTKEYS =
->>>>>>> 14b01e25
+export const HOTKEYS_TARGET_CHILDREN_LOCAL_HOTKEYS =
     ns +
     ` <HotkeysTarget> was configured with local hotkeys, but you did not use the generated event handlers to bind their event handlers. Try using a render function as the child of this component.`;
 
@@ -80,13 +68,10 @@
     ns + ` <Popover> supports either placement or position prop, not both.`;
 export const POPOVER_WARN_UNCONTROLLED_ONINTERACTION = ns + ` <Popover> onInteraction is ignored when uncontrolled.`;
 
-<<<<<<< HEAD
-=======
 export const PORTAL_CONTEXT_CLASS_NAME_STRING = ns + ` <Portal> context blueprintPortalClassName must be string`;
 export const PORTAL_LEGACY_CONTEXT_API =
     ns + ` setting blueprintPortalClassName via legacy React context API is deprecated, use <PortalProvider> instead.`;
 
->>>>>>> 14b01e25
 export const RADIOGROUP_WARN_CHILDREN_OPTIONS_MUTEX =
     ns + ` <RadioGroup> children and options prop are mutually exclusive, with options taking priority.`;
 
