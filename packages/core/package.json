{
    "name": "@blueprintjs/core",
    "version": "4.11.5",
    "description": "Core styles & components",
    "main": "lib/cjs/index.js",
    "module": "lib/esm/index.js",
    "esnext": "lib/esnext/index.js",
    "typings": "lib/esm/index.d.ts",
    "style": "lib/css/blueprint.css",
    "unpkg": "dist/core.bundle.js",
    "sideEffects": [
        "**/*.css",
        "lib/esm/components/index.js",
        "lib/esm/common/configureDom4.js",
        "lib/esnext/components/index.js",
        "lib/esnext/common/configureDom4.js",
        "lib/cjs/components/index.js",
        "lib/cjs/common/configureDom4.js"
    ],
    "bin": {
        "upgrade-blueprint-2.0.0-rename": "scripts/upgrade-blueprint-2.0.0-rename.sh",
        "upgrade-blueprint-3.0.0-rename": "scripts/upgrade-blueprint-3.0.0-rename.sh"
    },
    "scripts": {
        "clean": "rm -rf dist/* && rm -rf lib/*",
        "compile": "run-p \"compile:*\"",
        "compile:esm": "tsc -p ./src",
        "compile:cjs": "tsc -p ./src -m commonjs --outDir lib/cjs",
        "compile:esnext": "tsc -p ./src -t esnext --outDir lib/esnext",
        "compile:css": "sass-compile --functions ./scripts/sass-custom-functions.js ./src",
        "dev": "run-p \"compile:esm -- --watch\" \"compile:css -- --watch\"",
        "dist": "run-s \"dist:*\"",
        "dist:bundle": "cross-env NODE_ENV=production webpack",
        "dist:css": "css-dist lib/css/*.css",
        "dist:variables": "generate-css-variables --retainDefault true ../../colors/src/_colors.scss common/_color-aliases.scss common/_variables.scss",
        "dist:verify": "assert-package-layout",
        "lint": "run-p lint:scss lint:es",
        "lint:scss": "sass-lint",
        "lint:es": "es-lint",
        "lint-fix": "es-lint --fix && sass-lint --fix",
        "test": "run-s test:typeCheck test:iso test:karma",
        "test:typeCheck": "tsc -p ./test",
        "test:iso": "mocha test/isotest.js",
        "test:karma": "karma start",
        "test:karma:debug": "karma start --single-run=false --reporters=helpful --debug",
        "verify": "npm-run-all compile -p dist test lint"
    },
    "dependencies": {
<<<<<<< HEAD
        "@blueprintjs/colors": "^4.0.0",
        "@blueprintjs/icons": "^4.0.0",
        "@juggle/resize-observer": "^3.3.1",
        "@popperjs/core": "^2.5.4",
        "@types/dom4": "^2.0.1",
        "classnames": "^2.2",
        "dom4": "^2.1.5",
        "normalize.css": "^8.0.1",
        "react-popper": "^2.2.4",
        "react-transition-group": "^4.4.1",
=======
        "@blueprintjs/colors": "^4.1.8",
        "@blueprintjs/icons": "^4.9.0",
        "@juggle/resize-observer": "^3.4.0",
        "@types/dom4": "^2.0.2",
        "classnames": "^2.3.1",
        "dom4": "^2.1.5",
        "normalize.css": "^8.0.1",
        "popper.js": "^1.16.1",
        "react-popper": "^1.3.7",
        "react-transition-group": "^4.4.5",
>>>>>>> 14b01e25
        "tslib": "~2.3.1"
    },
    "peerDependencies": {
        "@types/react": "^16.14.32 || 17 || 18",
        "react": "^16.8 || 17 || 18",
        "react-dom": "^16.8 || 17 || 18"
    },
    "peerDependenciesMeta": {
        "@types/react": {
            "optional": true
        }
    },
    "devDependencies": {
        "@blueprintjs/karma-build-scripts": "^4.0.3",
        "@blueprintjs/node-build-scripts": "^6.0.0",
        "@blueprintjs/test-commons": "^1.1.1",
        "@testing-library/react": "^11.2.5",
        "@vgrid/sass-inline-svg": "^1.0.1",
        "enzyme": "^3.11.0",
        "karma": "^6.4.1",
        "mocha": "^10.1.0",
        "npm-run-all": "^4.1.5",
        "react": "^16.14.0",
        "react-dom": "^16.14.0",
        "react-test-renderer": "^16.14.0",
        "typescript": "~4.6.2",
        "webpack-cli": "^4.10.0"
    },
    "repository": {
        "type": "git",
        "url": "git@github.com:palantir/blueprint.git",
        "directory": "packages/core"
    },
    "keywords": [
        "palantir",
        "blueprint",
        "components",
        "styles",
        "theme",
        "ui"
    ],
    "author": "Palantir Technologies",
    "license": "Apache-2.0"
}<|MERGE_RESOLUTION|>--- conflicted
+++ resolved
@@ -46,29 +46,16 @@
         "verify": "npm-run-all compile -p dist test lint"
     },
     "dependencies": {
-<<<<<<< HEAD
-        "@blueprintjs/colors": "^4.0.0",
-        "@blueprintjs/icons": "^4.0.0",
-        "@juggle/resize-observer": "^3.3.1",
-        "@popperjs/core": "^2.5.4",
-        "@types/dom4": "^2.0.1",
-        "classnames": "^2.2",
-        "dom4": "^2.1.5",
-        "normalize.css": "^8.0.1",
-        "react-popper": "^2.2.4",
-        "react-transition-group": "^4.4.1",
-=======
         "@blueprintjs/colors": "^4.1.8",
         "@blueprintjs/icons": "^4.9.0",
         "@juggle/resize-observer": "^3.4.0",
+        "@popperjs/core": "^2.11.6",
         "@types/dom4": "^2.0.2",
         "classnames": "^2.3.1",
         "dom4": "^2.1.5",
         "normalize.css": "^8.0.1",
-        "popper.js": "^1.16.1",
-        "react-popper": "^1.3.7",
+        "react-popper": "^2.2.4",
         "react-transition-group": "^4.4.5",
->>>>>>> 14b01e25
         "tslib": "~2.3.1"
     },
     "peerDependencies": {
