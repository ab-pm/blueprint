{
    "name": "@blueprintjs/core",
<<<<<<< HEAD
    "version": "4.0.0-alpha.0",
=======
    "version": "3.49.0",
>>>>>>> 519228df
    "description": "Core styles & components",
    "main": "lib/cjs/index.js",
    "module": "lib/esm/index.js",
    "esnext": "lib/esnext/index.js",
    "typings": "lib/esm/index.d.ts",
    "style": "lib/css/blueprint.css",
    "unpkg": "dist/core.bundle.js",
    "sideEffects": [
        "**/*.css",
        "lib/esm/components/index.js",
        "lib/esm/common/configureDom4.js",
        "lib/esnext/components/index.js",
        "lib/esnext/common/configureDom4.js",
        "lib/cjs/components/index.js",
        "lib/cjs/common/configureDom4.js"
    ],
    "bin": {
        "upgrade-blueprint-2.0.0-rename": "scripts/upgrade-blueprint-2.0.0-rename.sh",
        "upgrade-blueprint-3.0.0-rename": "scripts/upgrade-blueprint-3.0.0-rename.sh"
    },
    "scripts": {
        "clean": "rm -rf dist/* && rm -rf lib/*",
        "compile": "run-p \"compile:*\"",
        "compile:esm": "tsc -p ./src",
        "compile:cjs": "tsc -p ./src -m commonjs --outDir lib/cjs",
        "compile:esnext": "tsc -p ./src -t esnext --outDir lib/esnext",
        "compile:css": "sass-compile ./src --functions ./scripts/sass-custom-functions.js",
        "dev": "run-p \"compile:esm -- --watch\" \"compile:css -- --watch\"",
        "dist": "run-s \"dist:*\"",
        "dist:bundle": "cross-env NODE_ENV=production webpack",
        "dist:css": "css-dist lib/css/*.css",
        "dist:variables": "generate-css-variables ../../colors/src/colors.scss common/_color-aliases.scss common/_variables.scss",
        "dist:verify": "assert-package-layout",
        "lint": "run-p lint:scss lint:es",
        "lint:scss": "sass-lint",
        "lint:es": "es-lint",
        "lint-fix": "es-lint --fix && sass-lint --fix",
        "test": "run-s test:typeCheck test:iso test:karma",
        "test:typeCheck": "tsc -p ./test",
        "test:iso": "mocha test/isotest.js",
        "test:karma": "karma start",
        "test:karma:debug": "karma start --single-run=false --reporters=helpful --debug",
        "verify": "npm-run-all compile -p dist test lint"
    },
    "dependencies": {
<<<<<<< HEAD
        "@blueprintjs/icons": "^4.0.0-alpha.0",
        "@popperjs/core": "^2.5.4",
=======
        "@blueprintjs/colors": "^1.0.1",
        "@blueprintjs/icons": "^3.29.0",
>>>>>>> 519228df
        "@types/dom4": "^2.0.1",
        "classnames": "^2.2",
        "dom4": "^2.1.5",
        "normalize.css": "^8.0.1",
        "react-popper": "^2.2.4",
        "react-transition-group": "^4.4.1",
        "resize-observer-polyfill": "^1.5.1",
        "tslib": "~1.13.0"
    },
    "peerDependencies": {
        "react": "^16.8 || 17",
        "react-dom": "^16.8 || 17"
    },
    "devDependencies": {
        "@blueprintjs/karma-build-scripts": "^2.1.0-alpha.0",
        "@blueprintjs/node-build-scripts": "^1.6.0-alpha.0",
        "@blueprintjs/test-commons": "^0.11.0-alpha.0",
        "@testing-library/react": "^11.2.5",
        "enzyme": "^3.11.0",
        "karma": "^5.2.3",
        "mocha": "^8.2.1",
        "npm-run-all": "^4.1.5",
        "react": "^16.14.0",
        "react-dom": "^16.14.0",
        "react-test-renderer": "^16.14.0",
        "sass-inline-svg": "^1.2.3",
        "typescript": "~4.1.2",
        "webpack-cli": "^3.3.12"
    },
    "repository": {
        "type": "git",
        "url": "git@github.com:palantir/blueprint.git",
        "directory": "packages/core"
    },
    "keywords": [
        "palantir",
        "blueprint",
        "components",
        "styles",
        "theme",
        "ui"
    ],
    "author": "Palantir Technologies",
    "license": "Apache-2.0"
}<|MERGE_RESOLUTION|>--- conflicted
+++ resolved
@@ -1,10 +1,6 @@
 {
     "name": "@blueprintjs/core",
-<<<<<<< HEAD
     "version": "4.0.0-alpha.0",
-=======
-    "version": "3.49.0",
->>>>>>> 519228df
     "description": "Core styles & components",
     "main": "lib/cjs/index.js",
     "module": "lib/esm/index.js",
@@ -50,13 +46,9 @@
         "verify": "npm-run-all compile -p dist test lint"
     },
     "dependencies": {
-<<<<<<< HEAD
+        "@blueprintjs/colors": "^1.0.1",
         "@blueprintjs/icons": "^4.0.0-alpha.0",
         "@popperjs/core": "^2.5.4",
-=======
-        "@blueprintjs/colors": "^1.0.1",
-        "@blueprintjs/icons": "^3.29.0",
->>>>>>> 519228df
         "@types/dom4": "^2.0.1",
         "classnames": "^2.2",
         "dom4": "^2.1.5",
