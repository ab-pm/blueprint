/*
 * Copyright 2016 Palantir Technologies, Inc. All rights reserved.
 *
 * Licensed under the Apache License, Version 2.0 (the "License");
 * you may not use this file except in compliance with the License.
 * You may obtain a copy of the License at
 *
 *     http://www.apache.org/licenses/LICENSE-2.0
 *
 * Unless required by applicable law or agreed to in writing, software
 * distributed under the License is distributed on an "AS IS" BASIS,
 * WITHOUT WARRANTIES OR CONDITIONS OF ANY KIND, either express or implied.
 * See the License for the specific language governing permissions and
 * limitations under the License.
 */

import { assert } from "chai";
import { mount } from "enzyme";
import React from "react";
import Sinon, { stub } from "sinon";

<<<<<<< HEAD
import { Graph, Add, Calendar, Airplane, Icons, IconName, IconSize } from "@blueprintjs/icons";

import { Classes, Icon, IconProps, Intent } from "../../src";
=======
import { Classes, Icon, IconProps, IconSize, Intent } from "../../src";
>>>>>>> 14b01e25

describe("<Icon>", () => {
    let iconLoader: Sinon.SinonStub;

    before(() => {
        stub(Icons, "load").resolves(undefined);
        // stub the dynamic icon loader with a synchronous, static one
        iconLoader = stub(Icons, "getComponent");
        iconLoader.returns(undefined);
        iconLoader.withArgs("graph").returns(Graph);
        iconLoader.withArgs("add").returns(Add);
        iconLoader.withArgs("calendar").returns(Calendar);
        iconLoader.withArgs("airplane").returns(Airplane);
    });

    afterEach(() => {
        iconLoader?.resetHistory();
    });

    it("tagName dictates HTML tag", async () => {
        const wrapper = mount(<Icon icon="calendar" tagName="i" />);
        wrapper.update();
        assert.isTrue(wrapper.find("i").exists());
    });

    it("size=16 renders standard size", async () =>
        assertIconSize(<Icon icon="graph" size={IconSize.STANDARD} />, IconSize.STANDARD));

    it("size=20 renders large size", async () =>
        assertIconSize(<Icon icon="graph" size={IconSize.LARGE} />, IconSize.LARGE));

    it("renders intent class", async () => {
        const wrapper = mount(<Icon icon="add" intent={Intent.DANGER} />);
        assert.isTrue(wrapper.find(`.${Classes.INTENT_DANGER}`).exists());
    });

    it("renders icon name", async () => {
        assertIconHasPath(<Icon icon="calendar" />, "calendar");
    });

    it("renders icon without color", async () => {
        assertIconColor(<Icon icon="add" />);
    });

    it("renders icon color", async () => {
        assertIconColor(<Icon icon="add" color="red" />, "red");
    });

    it("unknown icon name renders blank icon", async () => {
        const wrapper = mount(<Icon icon={"unknown" as any} />);
        wrapper.update();
        assert.lengthOf(wrapper.find("path"), 0);
    });

    it("prefixed icon renders blank icon", async () => {
        const wrapper = mount(<Icon icon={Classes.iconClass("airplane") as any} />);
        wrapper.update();
        assert.lengthOf(wrapper.find("path"), 0);
    });

    it("icon element passes through unchanged", async () => {
        // NOTE: This is supported to simplify usage of this component in other
        // Blueprint components which accept `icon?: IconName | JSX.Element`.
        const onClick = () => true;
        const wrapper = mount(<Icon icon={<article onClick={onClick} />} />);
        wrapper.update();
        assert.isTrue(wrapper.childAt(0).is("article"));
        assert.strictEqual(wrapper.find("article").prop("onClick"), onClick);
    });

    it("icon=undefined renders nothing", async () => {
        const wrapper = mount(<Icon icon={undefined} />);
        wrapper.update();
        assert.isTrue(wrapper.isEmptyRender());
    });

<<<<<<< HEAD
    it("title sets content of <desc> element", async () => {
        const wrapper = mount(<Icon icon="airplane" title="bird" />);
        await waitUntilSpyCalledOnce(iconLoader);
        wrapper.update();
        assert.equal(wrapper.find("desc").text(), "bird");
=======
    it("title sets content of <title> element", () => {
        const icon = shallow(<Icon icon="airplane" title="bird" />);
        assert.equal(icon.find("title").text(), "bird");
>>>>>>> 14b01e25
    });

    it("does not add desc if title is not provided", () => {
        const icon = mount(<Icon icon="airplane" />);
        assert.isEmpty(icon.find("desc"));
    });

    it("applies aria-hidden=true if title is not defined", () => {
        const icon = mount(<Icon icon="airplane" />);
        assert.isTrue(icon.find(`.${Classes.ICON}`).hostNodes().prop("aria-hidden"));
    });

    /** Asserts that rendered icon has an SVG path. */
    async function assertIconHasPath(icon: React.ReactElement<IconProps>, iconName: IconName) {
        const wrapper = mount(icon);
        wrapper.update();
        assert.strictEqual(wrapper.text(), iconName);
        assert.isAbove(wrapper.find("path").length, 0, "should find at least one path element");
    }

    /** Asserts that rendered icon has width/height equal to size. */
    async function assertIconSize(icon: React.ReactElement<IconProps>, size: number) {
        const wrapper = mount(icon);
        await waitUntilSpyCalledOnce(iconLoader);
        wrapper.update();
        const svg = wrapper.find("svg");
        assert.strictEqual(svg.prop("width"), size);
        assert.strictEqual(svg.prop("height"), size);
    }

    /** Asserts that rendered icon has color equal to color. */
    async function assertIconColor(icon: React.ReactElement<IconProps>, color?: string) {
        const wrapper = mount(icon);
        await waitUntilSpyCalledOnce(iconLoader);
        wrapper.update();
        const svg = wrapper.find("svg");
        assert.deepEqual(svg.prop("fill"), color);
    }
});

async function waitUntilSpyCalledOnce(spy: Sinon.SinonSpy, timeout = 1000, interval = 50): Promise<void> {
    await new Promise(resolve => setTimeout(resolve, interval));
    if (spy.calledOnce) {
        return;
    } else {
        return waitUntilSpyCalledOnce(spy, timeout - interval, interval);
    }
}<|MERGE_RESOLUTION|>--- conflicted
+++ resolved
@@ -19,13 +19,9 @@
 import React from "react";
 import Sinon, { stub } from "sinon";
 
-<<<<<<< HEAD
-import { Graph, Add, Calendar, Airplane, Icons, IconName, IconSize } from "@blueprintjs/icons";
+import { Add, Airplane, Calendar, Graph, IconName, Icons, IconSize } from "@blueprintjs/icons";
 
 import { Classes, Icon, IconProps, Intent } from "../../src";
-=======
-import { Classes, Icon, IconProps, IconSize, Intent } from "../../src";
->>>>>>> 14b01e25
 
 describe("<Icon>", () => {
     let iconLoader: Sinon.SinonStub;
@@ -102,17 +98,11 @@
         assert.isTrue(wrapper.isEmptyRender());
     });
 
-<<<<<<< HEAD
-    it("title sets content of <desc> element", async () => {
+    it("title sets content of <title> element", async () => {
         const wrapper = mount(<Icon icon="airplane" title="bird" />);
         await waitUntilSpyCalledOnce(iconLoader);
         wrapper.update();
-        assert.equal(wrapper.find("desc").text(), "bird");
-=======
-    it("title sets content of <title> element", () => {
-        const icon = shallow(<Icon icon="airplane" title="bird" />);
-        assert.equal(icon.find("title").text(), "bird");
->>>>>>> 14b01e25
+        assert.equal(wrapper.find("title").text(), "bird");
     });
 
     it("does not add desc if title is not provided", () => {
