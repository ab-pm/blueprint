/*
 * Copyright 2021 Palantir Technologies, Inc. All rights reserved.
 *
 * Licensed under the Apache License, Version 2.0 (the "License");
 * you may not use this file except in compliance with the License.
 * You may obtain a copy of the License at
 *
 *     http://www.apache.org/licenses/LICENSE-2.0
 *
 * Unless required by applicable law or agreed to in writing, software
 * distributed under the License is distributed on an "AS IS" BASIS,
 * WITHOUT WARRANTIES OR CONDITIONS OF ANY KIND, either express or implied.
 * See the License for the specific language governing permissions and
 * limitations under the License.
 */

import { render, screen } from "@testing-library/react";
import { expect } from "chai";
<<<<<<< HEAD
import React, { useMemo } from "react";
import { spy } from "sinon";
=======
import * as React from "react";
import { SinonStub, spy, stub } from "sinon";
>>>>>>> 14b01e25

// N.B. { fireEvent } from "@testing-library/react" does not generate "real" enough events which
// work with our hotkey parser implementation (worth investigating...)
import { dispatchTestKeyboardEvent } from "@blueprintjs/test-commons";

<<<<<<< HEAD
import { InputGroup } from "../../src/components/forms/inputGroup";
=======
import { HotkeysProvider } from "../../src/context";
>>>>>>> 14b01e25
import { useHotkeys } from "../../src/hooks";

interface TestComponentProps extends TestComponentContainerProps {
    onKeyA: () => void;
    onKeyB: () => void;
}

interface TestComponentContainerProps {
    bindExtraKeys?: boolean;
    isInputReadOnly?: boolean;
}

const TestComponent: React.FC<TestComponentProps> = ({ bindExtraKeys, isInputReadOnly, onKeyA, onKeyB }) => {
    const hotkeys = useMemo(() => {
        const keys = [
            {
                combo: "A",
                label: "A",
                onKeyDown: onKeyA,
            },
            {
                combo: "B",
                global: true,
                label: "B",
                onKeyDown: onKeyB,
            },
        ];
        if (bindExtraKeys) {
            keys.push(
                {
                    combo: "shift+A",
                    label: "shift+A",
                    onKeyDown: onKeyA,
                },
                {
                    combo: "shift+B",
                    global: true,
                    label: "shift+B",
                    onKeyDown: onKeyB,
                },
            );
        }
        return keys;
    }, [bindExtraKeys]);

    const { handleKeyDown, handleKeyUp } = useHotkeys(hotkeys);

    return (
        <div onKeyDown={handleKeyDown} onKeyUp={handleKeyUp}>
            <div data-testid="target-inside-component" />
            <InputGroup data-testid="input-target" readOnly={isInputReadOnly} />
        </div>
    );
};

describe("useHotkeys", () => {
    const onKeyASpy = spy();
    const onKeyBSpy = spy();

    const TestComponentContainer = (props: TestComponentContainerProps) => {
        return (
            <>
                <div data-testid="target-outside-component" />
                <TestComponent {...props} onKeyA={onKeyASpy} onKeyB={onKeyBSpy} />
            </>
        );
    };

    afterEach(() => {
        onKeyASpy.resetHistory();
        onKeyBSpy.resetHistory();
    });

    it("binds local hotkey", () => {
        render(<TestComponentContainer />);
        const target = screen.getByTestId("target-inside-component");
        dispatchTestKeyboardEvent(target, "keydown", "A");
        expect(onKeyASpy.calledOnce).to.be.true;
    });

    it("binds global hotkey", () => {
        render(<TestComponentContainer />);
        const target = screen.getByTestId("target-outside-component");
        dispatchTestKeyboardEvent(target, "keydown", "B");
        expect(onKeyBSpy.calledOnce).to.be.true;
    });

    it("binds new local hotkeys when hook arg is updated", () => {
        const { rerender } = render(<TestComponentContainer />);
        rerender(<TestComponentContainer bindExtraKeys={true} />);
        const target = screen.getByTestId("target-inside-component");
        dispatchTestKeyboardEvent(target, "keydown", "A", true);
        expect(onKeyASpy.calledOnce).to.be.true;
    });

    it("binds new global hotkeys when hook arg is updated", () => {
        const { rerender } = render(<TestComponentContainer />);
        rerender(<TestComponentContainer bindExtraKeys={true} />);
        const target = screen.getByTestId("target-outside-component");
        dispatchTestKeyboardEvent(target, "keydown", "B", true);
        expect(onKeyBSpy.calledOnce).to.be.true;
    });

    it("removes local hotkeys when hook arg is updated", () => {
        const { rerender } = render(<TestComponentContainer bindExtraKeys={true} />);
        rerender(<TestComponentContainer />);
        const target = screen.getByTestId("target-inside-component");
        dispatchTestKeyboardEvent(target, "keydown", "A", true);
        expect(onKeyASpy.notCalled).to.be.true;
    });

    it("removes global hotkeys when hook arg is updated", () => {
        const { rerender } = render(<TestComponentContainer bindExtraKeys={true} />);
        rerender(<TestComponentContainer />);
        const target = screen.getByTestId("target-outside-component");
        dispatchTestKeyboardEvent(target, "keydown", "B", true);
        expect(onKeyBSpy.notCalled).to.be.true;
    });

    it("does not trigger hotkeys inside text inputs", () => {
        render(<TestComponentContainer />);
        const target = screen.getByTestId("input-target");
        dispatchTestKeyboardEvent(target, "keydown", "A");
        expect(onKeyASpy.notCalled).to.be.true;
    });

    it("does trigger hotkeys inside readonly text inputs", () => {
        render(<TestComponentContainer isInputReadOnly={true} />);
        const target = screen.getByTestId("input-target");
        dispatchTestKeyboardEvent(target, "keydown", "A");
        expect(onKeyASpy.calledOnce).to.be.true;
    });

    describe("working with HotkeysProvider", () => {
        let warnSpy: SinonStub | undefined;

        before(() => (warnSpy = stub(console, "warn")));
        afterEach(() => warnSpy?.resetHistory());
        after(() => warnSpy?.restore());

        it("logs a warning when used outside of HotkeysProvider context", () => {
            render(<TestComponentContainer />);
            expect(warnSpy?.calledOnce).to.be.true;
        });

        it("does NOT log a warning when used inside a HotkeysProvider context", () => {
            render(
                <HotkeysProvider>
                    <TestComponentContainer />
                </HotkeysProvider>,
            );
            expect(warnSpy?.notCalled).to.be.true;
        });
    });
});<|MERGE_RESOLUTION|>--- conflicted
+++ resolved
@@ -16,23 +16,15 @@
 
 import { render, screen } from "@testing-library/react";
 import { expect } from "chai";
-<<<<<<< HEAD
 import React, { useMemo } from "react";
-import { spy } from "sinon";
-=======
-import * as React from "react";
 import { SinonStub, spy, stub } from "sinon";
->>>>>>> 14b01e25
 
 // N.B. { fireEvent } from "@testing-library/react" does not generate "real" enough events which
 // work with our hotkey parser implementation (worth investigating...)
 import { dispatchTestKeyboardEvent } from "@blueprintjs/test-commons";
 
-<<<<<<< HEAD
 import { InputGroup } from "../../src/components/forms/inputGroup";
-=======
 import { HotkeysProvider } from "../../src/context";
->>>>>>> 14b01e25
 import { useHotkeys } from "../../src/hooks";
 
 interface TestComponentProps extends TestComponentContainerProps {
