--- conflicted
+++ resolved
@@ -7,24 +7,16 @@
  */
 
 // @ts-check
-<<<<<<< HEAD
-=======
-const { execSync, spawn } = require("child_process");
->>>>>>> 0ef7029d
 const dm = require("@documentalist/compiler");
 const fs = require("fs");
 const path = require("path");
 const semver = require("semver");
 
-<<<<<<< HEAD
-=======
-const { Classes } = require("@blueprintjs/core/lib/cjs/common");
 
->>>>>>> 0ef7029d
 const docsUtils = require("./docsUtils");
 
 // this is defined in core by webpack.DefinePlugin, but we aren't running webpack here
-const NS = "bp4";
+const NS = "bp5";
 
 // assume we are running from packages/docs-app
 const ROOT_DIR = path.resolve(process.cwd(), "../../");
