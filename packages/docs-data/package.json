--- conflicted
+++ resolved
@@ -1,10 +1,6 @@
 {
     "name": "@blueprintjs/docs-data",
-<<<<<<< HEAD
-    "version": "3.39.0",
-=======
     "version": "3.41.0",
->>>>>>> 4c760e57
     "main": "src/index.js",
     "types": "src/index.d.ts",
     "private": true,
@@ -14,11 +10,6 @@
         "test": "exit 0"
     },
     "dependencies": {
-<<<<<<< HEAD
-=======
-        "@blueprintjs/core": "^3.41.0",
-        "@blueprintjs/docs-theme": "^3.9.8",
->>>>>>> 4c760e57
         "@documentalist/compiler": "~3.0.0",
         "better-handlebars": "github:wmeldon/better-handlebars",
         "glob": "^7.1.6",
