{
    "name": "@blueprintjs/colors",
<<<<<<< HEAD
    "version": "4.0.0-rc.0",
=======
    "version": "4.0.0-alpha.3",
>>>>>>> 60a6da84
    "description": "Blueprint color definitions",
    "main": "lib/index.js",
    "scripts": {
        "clean": "rm -rf lib/*",
        "compile": "run-p \"compile:*\"",
        "compile:esm": "tsc -p src/",
        "compile:css": "sass-compile ./src",
        "compile:css-colors": "generate-css-variables --outputFileName colors _colors.scss",
        "dev": "run-p \"compile:esm -- --watch\" \"compile:css -- --watch\"",
        "lint": "npm-run-all -p lint:scss lint:es",
        "lint:scss": "sass-lint",
        "lint:es": "es-lint",
        "lint-fix": "es-lint --fix && sass-lint --fix",
        "verify": "npm-run-all compile -p dist lint"
    },
    "devDependencies": {
<<<<<<< HEAD
        "@blueprintjs/node-build-scripts": "^2.0.0-rc.0",
        "mocha": "^8.2.1",
        "typescript": "^4.1.2"
=======
        "@blueprintjs/node-build-scripts": "^1.7.0",
        "mocha": "^9.2.2",
        "typescript": "~4.6.2"
>>>>>>> 60a6da84
    },
    "repository": {
        "type": "git",
        "url": "git@github.com:palantir/blueprint.git",
        "directory": "packages/colors"
    },
    "author": "Palantir Technologies",
    "license": "Apache-2.0"
}<|MERGE_RESOLUTION|>--- conflicted
+++ resolved
@@ -1,10 +1,6 @@
 {
     "name": "@blueprintjs/colors",
-<<<<<<< HEAD
     "version": "4.0.0-rc.0",
-=======
-    "version": "4.0.0-alpha.3",
->>>>>>> 60a6da84
     "description": "Blueprint color definitions",
     "main": "lib/index.js",
     "scripts": {
@@ -21,15 +17,9 @@
         "verify": "npm-run-all compile -p dist lint"
     },
     "devDependencies": {
-<<<<<<< HEAD
         "@blueprintjs/node-build-scripts": "^2.0.0-rc.0",
-        "mocha": "^8.2.1",
-        "typescript": "^4.1.2"
-=======
-        "@blueprintjs/node-build-scripts": "^1.7.0",
         "mocha": "^9.2.2",
         "typescript": "~4.6.2"
->>>>>>> 60a6da84
     },
     "repository": {
         "type": "git",
