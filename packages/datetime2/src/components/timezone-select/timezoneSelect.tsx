--- conflicted
+++ resolved
@@ -126,16 +126,12 @@
     query: string;
 }
 
-<<<<<<< HEAD
-export class TimezoneSelect extends AbstractPureComponent<TimezoneSelectProps, TimezoneSelectState> {
-=======
 /**
  * Timezone select component.
  *
  * @see https://blueprintjs.com/docs/#datetime2/timezone-select
  */
-export class TimezoneSelect extends AbstractPureComponent2<TimezoneSelectProps, TimezoneSelectState> {
->>>>>>> ac8eec58
+export class TimezoneSelect extends AbstractPureComponent<TimezoneSelectProps, TimezoneSelectState> {
     public static displayName = `${DISPLAYNAME_PREFIX}.TimezoneSelect`;
 
     public static defaultProps: Partial<TimezoneSelectProps> = {
