--- conflicted
+++ resolved
@@ -25,7 +25,7 @@
     InputGroupProps,
     mergeRefs,
     Popover,
-    PopoverProps,
+    PopoverClickTargetHandlers,
     PopoverTargetProps,
     Props,
     Tag,
@@ -38,10 +38,6 @@
     DatePickerShortcut,
     DatePickerUtils,
 } from "@blueprintjs/datetime";
-<<<<<<< HEAD
-=======
-import { Popover2, Popover2ClickTargetHandlers, Popover2TargetProps } from "@blueprintjs/popover2";
->>>>>>> ac8eec58
 
 import * as Classes from "../../common/classes";
 import { DatetimePopoverProps } from "../../common/datetimePopoverProps";
@@ -118,11 +114,7 @@
      *
      * Note that `inputProps.tagName` will override `popoverProps.targetTagName`.
      */
-<<<<<<< HEAD
-    inputProps?: Omit<InputGroupProps, "disabled" | "type" | "value">;
-=======
-    inputProps?: Partial<Omit<InputGroupProps2, "disabled" | "type" | "value">>;
->>>>>>> ac8eec58
+    inputProps?: Partial<Omit<InputGroupProps, "disabled" | "type" | "value">>;
 
     /**
      * Callback invoked whenever the date or timezone has changed.
@@ -141,26 +133,6 @@
     onError?: (errorDate: Date) => void;
 
     /**
-<<<<<<< HEAD
-     * The props to pass to the popover.
-     */
-    popoverProps?: Partial<
-        Omit<
-            PopoverProps,
-            | "autoFocus"
-            | "content"
-            | "defaultIsOpen"
-            | "disabled"
-            | "enforceFocus"
-            | "fill"
-            | "renderTarget"
-            | "targetTagName"
-        >
-    >;
-
-    /**
-=======
->>>>>>> ac8eec58
      * Element to render on right side of input.
      */
     rightElement?: JSX.Element;
@@ -606,17 +578,7 @@
 
     // We use the renderTarget API to flatten the rendered DOM and make it easier to implement features like the "fill" prop.
     const renderTarget = React.useCallback(
-<<<<<<< HEAD
-        // N.B. pull out `defaultValue` so that it's not forwarded to the DOM.
-        ({
-            defaultValue: _defaultValue,
-            isOpen: targetIsOpen,
-            ref,
-            ...targetProps
-        }: PopoverTargetProps & React.HTMLProps<HTMLDivElement>) => {
-=======
-        ({ isOpen: targetIsOpen, ref, ...targetProps }: Popover2TargetProps & Popover2ClickTargetHandlers) => {
->>>>>>> ac8eec58
+        ({ isOpen: targetIsOpen, ref, ...targetProps }: PopoverTargetProps & PopoverClickTargetHandlers) => {
             return (
                 <InputGroup
                     autoComplete="off"
