--- conflicted
+++ resolved
@@ -21,7 +21,6 @@
 import * as TestUtils from "react-dom/test-utils";
 import * as sinon from "sinon";
 
-<<<<<<< HEAD
 import {
     Boundary,
     Classes as CoreClasses,
@@ -32,11 +31,7 @@
     Keys,
     Popover,
     PopoverProps,
-    Position,
 } from "@blueprintjs/core";
-=======
-import { Boundary, HTMLDivProps, HTMLInputProps, InputGroup, InputGroupProps2, Keys } from "@blueprintjs/core";
->>>>>>> ac8eec58
 import { DateRangePicker, Classes as DatetimeClasses, Months, TimePrecision } from "@blueprintjs/datetime";
 import { expectPropValidationError } from "@blueprintjs/test-commons";
 
