--- conflicted
+++ resolved
@@ -43,11 +43,7 @@
         "date-fns": "^2.28.0",
         "react-day-picker": "^8.5.1",
         "react-innertext": "^1.1.5",
-<<<<<<< HEAD
         "tslib": "~2.6.2"
-=======
-        "tslib": "~2.5.0"
->>>>>>> b76ca3dc
     },
     "peerDependencies": {
         "@types/react": "^16.14.32 || 17 || 18",
