--- conflicted
+++ resolved
@@ -35,16 +35,9 @@
         "verify": "npm-run-all compile -p dist test lint"
     },
     "dependencies": {
-<<<<<<< HEAD
-        "@blueprintjs/core": "^4.11.5",
-        "@blueprintjs/datetime": "^4.4.5",
-        "@blueprintjs/select": "^4.8.5",
-=======
         "@blueprintjs/core": "^4.18.0",
         "@blueprintjs/datetime": "^4.4.28",
-        "@blueprintjs/popover2": "^1.14.1",
         "@blueprintjs/select": "^4.9.14",
->>>>>>> ac8eec58
         "classnames": "^2.3.1",
         "date-fns": "^2.28.0",
         "date-fns-tz": "^1.3.7",
