--- conflicted
+++ resolved
@@ -39,14 +39,8 @@
         "@blueprintjs/core": "^5.3.0",
         "@blueprintjs/datetime": "^5.0.10",
         "date-fns": "^2.28.0",
-<<<<<<< HEAD
-        "date-fns-tz": "^1.3.7",
-        "lodash": "^4.17.21",
         "react-day-picker": "7.4.9 || ^8.5.1",
-        "tslib": "~2.3.1"
-=======
         "tslib": "~2.5.0"
->>>>>>> 678a0d5f
     },
     "peerDependencies": {
         "@types/react": "^16.14.32 || 17",
