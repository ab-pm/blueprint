--- conflicted
+++ resolved
@@ -35,14 +35,9 @@
         "verify": "npm-run-all compile -p dist test lint"
     },
     "dependencies": {
-<<<<<<< HEAD
-        "@blueprintjs/core": "^4.0.0",
-        "@blueprintjs/icons": "^4.0.0",
-        "classnames": "^2.2",
-=======
         "@blueprintjs/core": "^4.11.5",
+        "@blueprintjs/icons": "^4.9.0",
         "classnames": "^2.3.1",
->>>>>>> 14b01e25
         "react-day-picker": "7.4.9",
         "tslib": "~2.3.1"
     },
