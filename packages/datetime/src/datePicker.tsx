/*
 * Copyright 2015 Palantir Technologies, Inc. All rights reserved.
 *
 * Licensed under the Apache License, Version 2.0 (the "License");
 * you may not use this file except in compliance with the License.
 * You may obtain a copy of the License at
 *
 *     http://www.apache.org/licenses/LICENSE-2.0
 *
 * Unless required by applicable law or agreed to in writing, software
 * distributed under the License is distributed on an "AS IS" BASIS,
 * WITHOUT WARRANTIES OR CONDITIONS OF ANY KIND, either express or implied.
 * See the License for the specific language governing permissions and
 * limitations under the License.
 */

import classNames from "classnames";
import React from "react";
import DayPicker, { CaptionElementProps, DayModifiers, NavbarElementProps } from "react-day-picker";

import { AbstractPureComponent, Button, DISPLAYNAME_PREFIX, Divider, Props } from "@blueprintjs/core";

import * as Classes from "./common/classes";
import * as DateUtils from "./common/dateUtils";
import * as Errors from "./common/errors";
import { DatePickerCaption } from "./datePickerCaption";
<<<<<<< HEAD
import { getDefaultMaxDate, getDefaultMinDate, DatePickerBaseProps } from "./datePickerCore";
=======
import { DatePickerBaseProps, getDefaultMaxDate, getDefaultMinDate } from "./datePickerCore";
>>>>>>> 14b01e25
import { DatePickerNavbar } from "./datePickerNavbar";
import { DatePickerShortcut, DateRangeShortcut, Shortcuts } from "./shortcuts";
import { TimePicker } from "./timePicker";

<<<<<<< HEAD
export interface DatePickerProps extends DatePickerBaseProps, Props {
=======
// eslint-disable-next-line deprecation/deprecation
export type DatePickerProps = IDatePickerProps;
/** @deprecated use DatePickerProps */
export interface IDatePickerProps extends DatePickerBaseProps, Props {
>>>>>>> 14b01e25
    /**
     * Allows the user to clear the selection by clicking the currently selected day.
     * If disabled, the "Clear" Button in the Actions Bar will also be disabled.
     *
     * @default true
     */
    canClearSelection?: boolean;

    /**
     * Initial day the calendar will display as selected.
     * This should not be set if `value` is set.
     */
    defaultValue?: Date;

    /**
     * Called when the user selects a day.
     * If being used in an uncontrolled manner, `selectedDate` will be `null` if the user clicks the currently selected
     * day. If being used in a controlled manner, `selectedDate` will contain the day clicked no matter what.
     * `isUserChange` is true if the user selected a day, and false if the date was automatically changed
     * by the user navigating to a new month or year rather than explicitly clicking on a date in the calendar.
     */
    onChange?: (selectedDate: Date, isUserChange: boolean) => void;

    /**
     * Called when the `shortcuts` props is enabled and the user changes the shortcut.
     */
    onShortcutChange?: (shortcut: DatePickerShortcut, index: number) => void;

    /**
     * Whether the bottom bar displaying "Today" and "Clear" buttons should be shown.
     *
     * @default false
     */
    showActionsBar?: boolean;

    /**
     * Whether shortcuts to quickly select a date are displayed or not.
     * If `true`, preset shortcuts will be displayed.
     * If `false`, no shortcuts will be displayed.
     * If an array is provided, the custom shortcuts will be displayed.
     */
    shortcuts?: boolean | DatePickerShortcut[];

    /**
     * The currently selected shortcut.
     * If this prop is provided, the component acts in a controlled manner.
     */
    selectedShortcutIndex?: number;

    /**
     * Text for the today button in the action bar.
     *
     * @default "Today"
     */
    todayButtonText?: string;

    /**
     * Text for the reset button in the action bar.
     *
     * @default "Clear"
     */
    clearButtonText?: string;

    /**
     * The currently selected day. If this prop is provided, the component acts in a controlled manner.
     */
    value?: Date | null;
}

export interface DatePickerState {
    displayMonth: number;
    displayYear: number;
    selectedDay: number | null;
    value: Date | null;
    selectedShortcutIndex?: number;
}

export class DatePicker extends AbstractPureComponent<DatePickerProps, DatePickerState> {
    public static defaultProps: DatePickerProps = {
        canClearSelection: true,
        clearButtonText: "Clear",
        dayPickerProps: {},
        highlightCurrentDay: false,
        maxDate: getDefaultMaxDate(),
        minDate: getDefaultMinDate(),
        reverseMonthAndYearMenus: false,
        shortcuts: false,
        showActionsBar: false,
        todayButtonText: "Today",
    };

    public static displayName = `${DISPLAYNAME_PREFIX}.DatePicker`;

    private ignoreNextMonthChange = false;

    public constructor(props: DatePickerProps) {
        super(props);
        const value = getInitialValue(props);
        const initialMonth = getInitialMonth(props, value);
        this.state = {
            displayMonth: initialMonth.getMonth(),
            displayYear: initialMonth.getFullYear(),
            selectedDay: value == null ? null : value.getDate(),
            selectedShortcutIndex:
                this.props.selectedShortcutIndex !== undefined ? this.props.selectedShortcutIndex : -1,
            value,
        };
    }

    public render() {
        const { className, dayPickerProps, footerElement, locale, localeUtils, maxDate, minDate, showActionsBar } =
            this.props;
        const { displayMonth, displayYear } = this.state;

        return (
            <div className={classNames(Classes.DATEPICKER, className)}>
                {this.maybeRenderShortcuts()}
                <div className={Classes.DATEPICKER_CONTENT}>
                    <DayPicker
                        showOutsideDays={true}
                        locale={locale}
                        localeUtils={localeUtils}
                        modifiers={this.getDatePickerModifiers()}
                        {...dayPickerProps}
                        canChangeMonth={true}
                        captionElement={this.renderCaption}
                        navbarElement={this.renderNavbar}
                        disabledDays={this.getDisabledDaysModifier()}
                        fromMonth={minDate}
                        month={new Date(displayYear, displayMonth)}
                        onDayClick={this.handleDayClick}
                        onMonthChange={this.handleMonthChange}
                        selectedDays={this.state.value}
                        toMonth={maxDate}
                        renderDay={dayPickerProps?.renderDay ?? this.renderDay}
                    />
                    {this.maybeRenderTimePicker()}
                    {showActionsBar && this.renderOptionsBar()}
                    {footerElement}
                </div>
            </div>
        );
    }

    public componentDidUpdate(prevProps: DatePickerProps, prevState: DatePickerState) {
        super.componentDidUpdate(prevProps, prevState);
        const { value } = this.props;
        if (value === prevProps.value) {
            // no action needed
            return;
        } else if (value == null) {
            // clear the value
            this.setState({ value });
        } else {
            this.setState({
                displayMonth: value.getMonth(),
                displayYear: value.getFullYear(),
                selectedDay: value.getDate(),
                value,
            });
        }

        if (this.props.selectedShortcutIndex !== prevProps.selectedShortcutIndex) {
            this.setState({ selectedShortcutIndex: this.props.selectedShortcutIndex });
        }
    }

    protected validateProps(props: DatePickerProps) {
        const { defaultValue, initialMonth, maxDate, minDate, value } = props;
        if (defaultValue != null && !DateUtils.isDayInRange(defaultValue, [minDate, maxDate])) {
            console.error(Errors.DATEPICKER_DEFAULT_VALUE_INVALID);
        }

        if (initialMonth != null && !DateUtils.isMonthInRange(initialMonth, [minDate, maxDate])) {
            console.error(Errors.DATEPICKER_INITIAL_MONTH_INVALID);
        }

        if (maxDate != null && minDate != null && maxDate < minDate && !DateUtils.areSameDay(maxDate, minDate)) {
            console.error(Errors.DATEPICKER_MAX_DATE_INVALID);
        }

        if (value != null && !DateUtils.isDayInRange(value, [minDate, maxDate])) {
            console.error(Errors.DATEPICKER_VALUE_INVALID);
        }
    }

    private shouldHighlightCurrentDay = (date: Date) => {
        const { highlightCurrentDay } = this.props;

        return highlightCurrentDay && DateUtils.isToday(date);
    };

    private getDatePickerModifiers = () => {
        const { modifiers } = this.props;

        return {
            isToday: this.shouldHighlightCurrentDay,
            ...modifiers,
        };
    };

    private renderDay = (day: Date) => {
        const date = day.getDate();

        return <div className={Classes.DATEPICKER_DAY_WRAPPER}>{date}</div>;
    };

    private disabledDays = (day: Date) => !DateUtils.isDayInRange(day, [this.props.minDate, this.props.maxDate]);

    private getDisabledDaysModifier = () => {
        const {
            dayPickerProps: { disabledDays },
        } = this.props;

        return Array.isArray(disabledDays) ? [this.disabledDays, ...disabledDays] : [this.disabledDays, disabledDays];
    };

    private renderCaption = (props: CaptionElementProps) => (
        <DatePickerCaption
            {...props}
            maxDate={this.props.maxDate}
            minDate={this.props.minDate}
            onDateChange={this.handleMonthChange}
            reverseMonthAndYearMenus={this.props.reverseMonthAndYearMenus}
        />
    );

    private renderNavbar = (props: NavbarElementProps) => (
        <DatePickerNavbar {...props} maxDate={this.props.maxDate} minDate={this.props.minDate} />
    );

    private renderOptionsBar() {
        const { clearButtonText, todayButtonText, minDate, maxDate, canClearSelection } = this.props;
        const todayEnabled = isTodayEnabled(minDate, maxDate);
        return [
            <Divider key="div" />,
            <div className={Classes.DATEPICKER_FOOTER} key="footer">
                <Button
                    minimal={true}
                    disabled={!todayEnabled}
                    onClick={this.handleTodayClick}
                    text={todayButtonText}
                />
                <Button
                    disabled={!canClearSelection}
                    minimal={true}
                    onClick={this.handleClearClick}
                    text={clearButtonText}
                />
            </div>,
        ];
    }

    private maybeRenderTimePicker() {
        const { timePrecision, timePickerProps, minDate, maxDate } = this.props;
        if (timePrecision == null && timePickerProps === undefined) {
            return null;
        }
        const applyMin = DateUtils.areSameDay(this.state.value, minDate);
        const applyMax = DateUtils.areSameDay(this.state.value, maxDate);
        return (
            <div className={Classes.DATEPICKER_TIMEPICKER_WRAPPER}>
                <TimePicker
                    precision={timePrecision}
                    minTime={applyMin ? minDate : undefined}
                    maxTime={applyMax ? maxDate : undefined}
                    {...timePickerProps}
                    onChange={this.handleTimeChange}
                    value={this.state.value}
                />
            </div>
        );
    }

    private maybeRenderShortcuts() {
        const { shortcuts } = this.props;
        if (shortcuts == null || shortcuts === false) {
            return null;
        }

        const { selectedShortcutIndex } = this.state;
        const { maxDate, minDate, timePrecision } = this.props;
        // Reuse the existing date range shortcuts and only care about start date
        const dateRangeShortcuts: DateRangeShortcut[] | true =
            shortcuts === true
                ? true
                : shortcuts.map(shortcut => ({
                      ...shortcut,
                      dateRange: [shortcut.date, undefined],
                  }));
        return [
            <Shortcuts
                key="shortcuts"
                {...{
                    allowSingleDayRange: true,
                    maxDate,
                    minDate,
                    selectedShortcutIndex,
                    shortcuts: dateRangeShortcuts,
                    timePrecision,
                }}
                onShortcutClick={this.handleShortcutClick}
                useSingleDateShortcuts={true}
            />,
            <Divider key="div" />,
        ];
    }

    private handleDayClick = (day: Date, modifiers: DayModifiers, e: React.MouseEvent<HTMLDivElement>) => {
        this.props.dayPickerProps.onDayClick?.(day, modifiers, e);
        if (modifiers.disabled) {
            return;
        }

        this.updateDay(day);

        // allow toggling selected date by clicking it again (if prop enabled)
        const newValue =
            this.props.canClearSelection && modifiers.selected ? null : DateUtils.getDateTime(day, this.state.value);
        this.updateValue(newValue, true);
    };

    private handleShortcutClick = (shortcut: DateRangeShortcut, selectedShortcutIndex: number) => {
        const { onShortcutChange, selectedShortcutIndex: currentShortcutIndex } = this.props;
        const { dateRange, includeTime } = shortcut;
        const newDate = dateRange[0];
        const newValue = includeTime ? newDate : DateUtils.getDateTime(newDate, this.state.value);

        this.updateDay(newDate);
        this.updateValue(newValue, true);

        if (currentShortcutIndex === undefined) {
            this.setState({ selectedShortcutIndex });
        }

        const datePickerShortcut = { ...shortcut, date: shortcut.dateRange[0] };
        onShortcutChange?.(datePickerShortcut, selectedShortcutIndex);
    };

    private updateDay = (day: Date) => {
        if (this.props.value === undefined) {
            // set now if uncontrolled, otherwise they'll be updated in `componentDidUpdate`
            this.setState({
                displayMonth: day.getMonth(),
                displayYear: day.getFullYear(),
                selectedDay: day.getDate(),
            });
        }
        if (this.state.value != null && this.state.value.getMonth() !== day.getMonth()) {
            this.ignoreNextMonthChange = true;
        }
    };

    private computeValidDateInSpecifiedMonthYear(displayYear: number, displayMonth: number): Date {
        const { minDate, maxDate } = this.props;
        const { selectedDay } = this.state;
        // month is 0-based, date is 1-based. date 0 is last day of previous month.
        const maxDaysInMonth = new Date(displayYear, displayMonth + 1, 0).getDate();
        const displayDate = selectedDay == null ? 1 : Math.min(selectedDay, maxDaysInMonth);

        // 12:00 matches the underlying react-day-picker timestamp behavior
        const value = DateUtils.getDateTime(new Date(displayYear, displayMonth, displayDate, 12), this.state.value);
        // clamp between min and max dates
        if (value < minDate) {
            return minDate;
        } else if (value > maxDate) {
            return maxDate;
        }
        return value;
    }

    private handleClearClick = () => this.updateValue(null, true);

    private handleMonthChange = (newDate: Date) => {
        const date = this.computeValidDateInSpecifiedMonthYear(newDate.getFullYear(), newDate.getMonth());
        this.setState({ displayMonth: date.getMonth(), displayYear: date.getFullYear() });
        if (this.state.value !== null) {
            // if handleDayClick just got run (so this flag is set), then the
            // user selected a date in a new month, so don't invoke onChange a
            // second time
            this.updateValue(date, false, this.ignoreNextMonthChange);
            this.ignoreNextMonthChange = false;
        }
        this.props.dayPickerProps.onMonthChange?.(date);
    };

    private handleTodayClick = () => {
        const value = new Date();
        const displayMonth = value.getMonth();
        const displayYear = value.getFullYear();
        const selectedDay = value.getDate();
        this.setState({ displayMonth, displayYear, selectedDay });
        this.updateValue(value, true);
    };

    private handleTimeChange = (time: Date) => {
        this.props.timePickerProps?.onChange?.(time);
        const { value } = this.state;
        const newValue = DateUtils.getDateTime(value != null ? value : new Date(), time);
        this.updateValue(newValue, true);
    };

    /**
     * Update `value` by invoking `onChange` (always) and setting state (if uncontrolled).
     */
    private updateValue(value: Date, isUserChange: boolean, skipOnChange = false) {
        if (!skipOnChange) {
            this.props.onChange?.(value, isUserChange);
        }
        if (this.props.value === undefined) {
            this.setState({ value });
        }
    }
}

function getInitialValue(props: DatePickerProps): Date | null {
    // !== because `null` is a valid value (no date)
    if (props.value !== undefined) {
        return props.value;
    }
    if (props.defaultValue !== undefined) {
        return props.defaultValue;
    }
    return null;
}

function getInitialMonth(props: DatePickerProps, value: Date | null): Date {
    const today = new Date();
    // != because we must have a real `Date` to begin the calendar on.
    if (props.initialMonth != null) {
        return props.initialMonth;
    } else if (value != null) {
        return value;
    } else if (DateUtils.isDayInRange(today, [props.minDate, props.maxDate])) {
        return today;
    } else {
        return DateUtils.getDateBetween([props.minDate, props.maxDate]);
    }
}

function isTodayEnabled(minDate: Date, maxDate: Date): boolean {
    const today = new Date();
    return DateUtils.isDayInRange(today, [minDate, maxDate]);
}<|MERGE_RESOLUTION|>--- conflicted
+++ resolved
@@ -24,23 +24,12 @@
 import * as DateUtils from "./common/dateUtils";
 import * as Errors from "./common/errors";
 import { DatePickerCaption } from "./datePickerCaption";
-<<<<<<< HEAD
-import { getDefaultMaxDate, getDefaultMinDate, DatePickerBaseProps } from "./datePickerCore";
-=======
 import { DatePickerBaseProps, getDefaultMaxDate, getDefaultMinDate } from "./datePickerCore";
->>>>>>> 14b01e25
 import { DatePickerNavbar } from "./datePickerNavbar";
 import { DatePickerShortcut, DateRangeShortcut, Shortcuts } from "./shortcuts";
 import { TimePicker } from "./timePicker";
 
-<<<<<<< HEAD
 export interface DatePickerProps extends DatePickerBaseProps, Props {
-=======
-// eslint-disable-next-line deprecation/deprecation
-export type DatePickerProps = IDatePickerProps;
-/** @deprecated use DatePickerProps */
-export interface IDatePickerProps extends DatePickerBaseProps, Props {
->>>>>>> 14b01e25
     /**
      * Allows the user to clear the selection by clicking the currently selected day.
      * If disabled, the "Clear" Button in the Actions Bar will also be disabled.
