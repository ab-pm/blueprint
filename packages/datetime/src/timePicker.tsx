--- conflicted
+++ resolved
@@ -50,7 +50,7 @@
     SECOND: "second" as "second",
 };
 // eslint-disable-next-line @typescript-eslint/no-redeclare
-export type TimePrecision = (typeof TimePrecision)[keyof typeof TimePrecision];
+export type TimePrecision = typeof TimePrecision[keyof typeof TimePrecision];
 
 export interface TimePickerProps extends Props {
     /**
@@ -160,16 +160,12 @@
     isPm?: boolean;
 }
 
-<<<<<<< HEAD
-export class TimePicker extends React.Component<TimePickerProps, TimePickerState> {
-=======
 /**
  * Time picker component.
  *
  * @see https://blueprintjs.com/docs/#datetime/timepicker
  */
-export class TimePicker extends React.Component<TimePickerProps, ITimePickerState> {
->>>>>>> ac8eec58
+export class TimePicker extends React.Component<TimePickerProps, TimePickerState> {
     public static defaultProps: TimePickerProps = {
         autoFocus: false,
         disabled: false,
