--- conflicted
+++ resolved
@@ -157,17 +157,12 @@
     selectedShortcutIndex?: number;
 }
 
-<<<<<<< HEAD
-export class DateInput extends AbstractPureComponent<DateInputProps, DateInputState> {
-=======
 /**
  * Date input component.
  *
  * @see https://blueprintjs.com/docs/#datetime/dateinput
- * @deprecated use { DateInput2 } from "@blueprintjs/datetime2"
  */
-export class DateInput extends AbstractPureComponent2<DateInputProps, IDateInputState> {
->>>>>>> ac8eec58
+export class DateInput extends AbstractPureComponent<DateInputProps, DateInputState> {
     public static displayName = `${DISPLAYNAME_PREFIX}.DateInput`;
 
     public static defaultProps: Partial<DateInputProps> = {
