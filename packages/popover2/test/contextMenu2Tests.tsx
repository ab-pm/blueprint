/*
 * Copyright 2021 Palantir Technologies, Inc. All rights reserved.
 *
 * Licensed under the Apache License, Version 2.0 (the "License");
 * you may not use this file except in compliance with the License.
 * You may obtain a copy of the License at
 *
 *     http://www.apache.org/licenses/LICENSE-2.0
 *
 * Unless required by applicable law or agreed to in writing, software
 * distributed under the License is distributed on an "AS IS" BASIS,
 * WITHOUT WARRANTIES OR CONDITIONS OF ANY KIND, either express or implied.
 * See the License for the specific language governing permissions and
 * limitations under the License.
 */

import { assert } from "chai";
import classNames from "classnames";
import { mount, ReactWrapper } from "enzyme";
import * as React from "react";
import { spy } from "sinon";

<<<<<<< HEAD
import { Classes as CoreClasses, Drawer, Menu, MenuItem, Position } from "@blueprintjs/core";
=======
import { Classes as CoreClasses, Menu } from "@blueprintjs/core";
>>>>>>> ad88af8f

import {
    Classes,
    ContextMenu2,
    ContextMenu2ContentProps,
    ContextMenu2Props,
    MenuItem2,
    Popover2,
    Popover2InteractionKind,
    Tooltip2,
    Tooltip2Props
} from "../src";

const MENU_ITEMS = [
    <MenuItem2 key="left" icon="align-left" text="Align Left" />,
    <MenuItem2 key="center" icon="align-center" text="Align Center" />,
    <MenuItem2 key="right" icon="align-right" text="Align Right" />,
];
const MENU = <Menu>{MENU_ITEMS}</Menu>;
const TARGET_CLASSNAME = "test-target";
const TOOLTIP_SELECTOR = `.${Classes.TOOLTIP2}`;
const COMMON_TOOLTIP_PROPS: Partial<Tooltip2Props> = {
    hoverCloseDelay: 0,
    hoverOpenDelay: 0,
    usePortal: false,
};

describe("ContextMenu2", () => {
    describe("basic usage", () => {
        it("renders children and Popover2", () => {
            const ctxMenu = mountTestMenu();
            assert.isTrue(ctxMenu.find(`.${TARGET_CLASSNAME}`).exists());
            assert.isTrue(ctxMenu.find(Popover2).exists());
        });

        it("opens popover on right click", () => {
            const ctxMenu = mountTestMenu();
            openCtxMenu(ctxMenu);
            assert.isTrue(ctxMenu.find(Popover2).prop("isOpen"));
        });

        it("renders custom HTML tag if specified", () => {
            const ctxMenu = mountTestMenu({ tagName: "span" });
            assert.isTrue(ctxMenu.find(`span.${Classes.CONTEXT_MENU2}`).exists());
        });

        it("supports custom refs", () => {
            const ref = React.createRef<HTMLElement>();
            mountTestMenu({ className: "test-container", ref });
            assert.isDefined(ref.current);
            assert.isTrue(ref.current?.classList.contains("test-container"));
        });

        it("closes popover on ESC key press", () => {
            const ctxMenu = mountTestMenu();
            openCtxMenu(ctxMenu);
            ctxMenu
                .find(`.${CoreClasses.OVERLAY_OPEN}`)
                .hostNodes()
                .simulate("keydown", {
                    key: "Escape",
                    nativeEvent: new KeyboardEvent("keydown"),
                });
            assert.isFalse(ctxMenu.find(Popover2).prop("isOpen"));
        });

        it("clicks inside popover don't propagate to context menu wrapper", () => {
            const itemClickSpy = spy();
            const wrapperClickSpy = spy();
            const ctxMenu = mountTestMenu({
                content: (
                    <Menu>
                        <MenuItem2 data-testid="item" text="item" onClick={itemClickSpy} />
                    </Menu>
                ),
                onClick: wrapperClickSpy,
            });
            openCtxMenu(ctxMenu);
            ctxMenu.find("[data-testid='item']").hostNodes().simulate("click");
            assert.isTrue(itemClickSpy.calledOnce, "menu item click handler should be called once");
            assert.isFalse(wrapperClickSpy.called, "ctx menu wrapper click handler should not be called");
        });

        function mountTestMenu(props: Partial<ContextMenu2Props> = {}) {
            return mount(
                <ContextMenu2 content={MENU} popoverProps={{ transitionDuration: 0 }} {...props}>
                    <div className={TARGET_CLASSNAME} />
                </ContextMenu2>,
            );
        }
    });

    describe("advanced usage (child render function API)", () => {
        it("renders children and Popover", () => {
            const ctxMenu = mountTestMenu();
            assert.isTrue(ctxMenu.find(`.${TARGET_CLASSNAME}`).exists());
            assert.isTrue(ctxMenu.find(Popover2).exists());
        });

        it("opens popover on right click", () => {
            const ctxMenu = mountTestMenu();
            openCtxMenu(ctxMenu);
            assert.isTrue(ctxMenu.find(Popover2).prop("isOpen"));
        });

        it("handles context menu event, even if content is undefined", () => {
            const ctxMenu = mountTestMenu({ content: undefined });
            let clickedInfo = ctxMenu.find("[data-testid='content-clicked-info']");
            assert.strictEqual(clickedInfo.text().trim(), renderClickedInfo(undefined));
            openCtxMenu(ctxMenu);
            clickedInfo = ctxMenu.find("[data-testid='content-clicked-info']");
            assert.strictEqual(clickedInfo.text().trim(), renderClickedInfo({ left: 10, top: 10 }));
        });

        it("does not handle context menu event when disabled={true}", () => {
            const ctxMenu = mountTestMenu({ disabled: true });
            let clickedInfo = ctxMenu.find("[data-testid='content-clicked-info']");
            assert.strictEqual(clickedInfo.text().trim(), renderClickedInfo(undefined));
            openCtxMenu(ctxMenu);
            clickedInfo = ctxMenu.find("[data-testid='content-clicked-info']");
            assert.strictEqual(clickedInfo.text().trim(), renderClickedInfo(undefined));
        });

        function mountTestMenu(props?: Partial<ContextMenu2Props>) {
            return mount(
                <ContextMenu2 content={MENU} popoverProps={{ transitionDuration: 0 }} {...props}>
                    {ctxMenuProps => (
                        <div
                            className={classNames(ctxMenuProps.className, TARGET_CLASSNAME)}
                            onContextMenu={ctxMenuProps.onContextMenu}
                        >
                            {ctxMenuProps.popover}
                            <span data-testid="content-clicked-info">
                                {renderClickedInfo(ctxMenuProps.contentProps.targetOffset)}
                            </span>
                        </div>
                    )}
                </ContextMenu2>,
            );
        }
    });

    describe("theming", () => {
        it("detects dark theme", () => {
            const wrapper = mount(
                <div className={CoreClasses.DARK}>
                    <ContextMenu2 content={MENU} popoverProps={{ transitionDuration: 0 }}>
                        <div className={TARGET_CLASSNAME} />
                    </ContextMenu2>
                </div>,
            );

            openCtxMenu(wrapper);
            const ctxMenuPopover = wrapper.find(`.${Classes.CONTEXT_MENU2_POPOVER2}`).hostNodes();
            assert.isTrue(
                ctxMenuPopover.hasClass(CoreClasses.DARK),
                "ContextMenu2 popover should be open WITH dark theme applied",
            );
        });

        it("detects theme change (dark -> light)", () => {
            const wrapper = mount(
                <div className={CoreClasses.DARK}>
                    <ContextMenu2 content={MENU} popoverProps={{ transitionDuration: 0 }}>
                        <div className={TARGET_CLASSNAME} />
                    </ContextMenu2>
                </div>,
            );

            wrapper.setProps({ className: undefined });
            openCtxMenu(wrapper);
            const ctxMenuPopover = wrapper.find(`.${Classes.CONTEXT_MENU2_POPOVER2}`).hostNodes();
            assert.isFalse(
                ctxMenuPopover.hasClass(CoreClasses.DARK),
                "ContextMenu2 popover should be open WITHOUT dark theme applied",
            );
        });
    });

    describe("interacting with other components", () => {
        describe("with one level of nesting", () => {
            it("closes parent Tooltip2", () => {
                const wrapper = mount(
                    <Tooltip2 content="hello" {...COMMON_TOOLTIP_PROPS}>
                        <ContextMenu2 content={MENU} popoverProps={{ transitionDuration: 0 }}>
                            <div className={TARGET_CLASSNAME} />
                        </ContextMenu2>
                    </Tooltip2>,
                );

                openTooltip(wrapper);
                openCtxMenu(wrapper);
                assert.isTrue(
                    wrapper.find(ContextMenu2).find(Popover2).prop("isOpen"),
                    "ContextMenu2 popover should be open",
                );
                assertTooltipClosed(wrapper);
                closeCtxMenu(wrapper);
            });

            it("closes child Tooltip2", () => {
                const wrapper = mount(
                    <ContextMenu2 content={MENU} popoverProps={{ transitionDuration: 0 }}>
                        <Tooltip2 content="hello" {...COMMON_TOOLTIP_PROPS}>
                            <div className={TARGET_CLASSNAME} />
                        </Tooltip2>
                    </ContextMenu2>,
                );

                openTooltip(wrapper);
                openCtxMenu(wrapper);
                assert.isTrue(
                    wrapper.find(ContextMenu2).find(Popover2).first().prop("isOpen"),
                    "ContextMenu2 popover should be open",
                );
                // this assertion is difficult to unit test, but we know that the tooltip closes in manual testing,
                // see https://github.com/palantir/blueprint/pull/4744
                // assertTooltipClosed(wrapper);
                closeCtxMenu(wrapper);
            });

            function assertTooltipClosed(wrapper: ReactWrapper) {
                assert.isFalse(
                    wrapper
                        .find(Popover2)
                        .find({ interactionKind: Popover2InteractionKind.HOVER_TARGET_ONLY })
                        .state("isOpen"),
                    "Tooltip2 should be closed",
                );
            }
        });

        describe("with multiple layers of Tooltip2 nesting", () => {
            const OUTER_TARGET_CLASSNAME = "outer-target";

            describe("ContextMenu2 > Tooltip2 > ContextMenu2", () => {
                it("closes tooltip when inner menu opens", () => {
                    const wrapper = mountTestCase();
                    openTooltip(wrapper);
                    assert.lengthOf(wrapper.find(TOOLTIP_SELECTOR), 1, "tooltip should be open");
                    openCtxMenu(wrapper);
                    assertTooltipClosed(wrapper);
                    const ctxMenuPopover = wrapper.find(`.${Classes.CONTEXT_MENU2_POPOVER2}`).hostNodes();
                    assert.isTrue(ctxMenuPopover.exists(), "ContextMenu2 popover should be open");
                    assert.isTrue(ctxMenuPopover.text().includes("first"), "inner ContextMenu2 should be open");
                    closeCtxMenu(wrapper);
                });

                it("closes tooltip when outer menu opens", () => {
                    const wrapper = mountTestCase();
                    openTooltip(wrapper, OUTER_TARGET_CLASSNAME);
                    assert.lengthOf(wrapper.find(TOOLTIP_SELECTOR), 1, "tooltip should be open");
                    openCtxMenu(wrapper, OUTER_TARGET_CLASSNAME);
                    // this assertion is difficult to test, but we know that the tooltip eventually does close in manual testing
                    // assertTooltipClosed(wrapper);
                    const ctxMenuPopover = wrapper.find(`.${Classes.CONTEXT_MENU2_POPOVER2}`).hostNodes();
                    assert.isTrue(ctxMenuPopover.exists(), "ContextMenu2 popover should be open");
                    assert.isTrue(ctxMenuPopover.text().includes("Align"), "outer ContextMenu2 should be open");
                    closeCtxMenu(wrapper);
                });

                function mountTestCase() {
                    /**
                     * Renders a component tree that looks like this:
                     *
                     *  ––––––––––––––––––––––––––––––––––––––
                     * |   outer ctx menu                     |
                     * |   ––––––––––––––––––––––––––––––––   |
                     * |  |   tooltip target               |  |
                     * |  |   ––––––––––––––––––––––––––   |  |
                     * |  |  | inner ctx menu w/ target |  |  |
                     * |  |  |                          |  |  |
                     * |  |   ––––––––––––––––––––––––––   |  |
                     * |   ––––––––––––––––––––––––––––––––   |
                     *  ––––––––––––––––––––––––––––––––––––––
                     *
                     * It is possible to click on just the outer ctx menu, hover on just the tooltip target
                     * (and not the inner target), and to click on the inner target.
                     */
                    return mount(
                        <ContextMenu2
                            content={MENU}
                            popoverProps={{ transitionDuration: 0 }}
                            style={{ width: 100, height: 100, padding: 20, background: "red" }}
                        >
                            <Tooltip2 content="hello" {...COMMON_TOOLTIP_PROPS}>
                                <div className={OUTER_TARGET_CLASSNAME} style={{ padding: 20, background: "green" }}>
                                    <ContextMenu2
                                        content={
                                            <Menu>
                                                <MenuItem2 text="first" />
                                                <MenuItem2 text="second" />
                                                <MenuItem2 text="third" />
                                            </Menu>
                                        }
                                        popoverProps={{ transitionDuration: 0 }}
                                    >
                                        <div
                                            className={TARGET_CLASSNAME}
                                            style={{ width: 20, height: 20, background: "blue" }}
                                        />
                                    </ContextMenu2>
                                </div>
                            </Tooltip2>
                        </ContextMenu2>,
                    );
                }

                function assertTooltipClosed(wrapper: ReactWrapper) {
                    assert.isFalse(
                        wrapper
                            .find(Popover2)
                            .find({ interactionKind: Popover2InteractionKind.HOVER_TARGET_ONLY })
                            .state("isOpen"),
                        "Tooltip2 should be closed",
                    );
                }
            });

            describe("Tooltip2 > ContextMenu2 > Tooltip2", () => {
                const OUTER_TOOLTIP_CONTENT = "hello";
                const INNER_TOOLTIP_CONTENT = "goodbye";
                const CTX_MENU_CLASSNAME = "test-ctx-menu";

                it("closes inner tooltip when menu opens (after hovering inner target)", () => {
                    const wrapper = mountTestCase();
                    wrapper.find(`.${OUTER_TARGET_CLASSNAME}`).simulate("mouseenter");
                    openTooltip(wrapper);
                    assert.lengthOf(wrapper.find(`.${Classes.TOOLTIP2}`), 1, "tooltip should be open");
                    openCtxMenu(wrapper);
                    // this assertion is difficult to test, but we know that the tooltip eventually does close in manual testing
                    assert.isFalse(
                        wrapper
                            .find(Popover2)
                            .find({ interactionKind: Popover2InteractionKind.HOVER_TARGET_ONLY })
                            .first()
                            .state("isOpen"),
                        "Tooltip2 should be closed",
                    );
                    const ctxMenuPopover = wrapper.find(`.${Classes.CONTEXT_MENU2_POPOVER2}`).hostNodes();
                    assert.isTrue(ctxMenuPopover.exists(), "ContextMenu2 popover should be open");
                    closeCtxMenu(wrapper);
                    wrapper.find(`.${OUTER_TARGET_CLASSNAME}`).simulate("mouseleave");
                });

                it("closes outer tooltip when menu opens (after hovering ctx menu target)", () => {
                    const wrapper = mountTestCase();
                    openTooltip(wrapper, CTX_MENU_CLASSNAME);
                    assert.lengthOf(wrapper.find(`.${Classes.TOOLTIP2}`), 1, "tooltip should be open");
                    openCtxMenu(wrapper, CTX_MENU_CLASSNAME);
                    // this assertion is difficult to test, but we know that the tooltip eventually does close in manual testing
                    // assert.isFalse(
                    //     wrapper
                    //         .find(Popover2)
                    //         .find({ interactionKind: Popover2InteractionKind.HOVER_TARGET_ONLY })
                    //         .last()
                    //         .state("isOpen"),
                    //     "Tooltip2 should be closed",
                    // );
                    const ctxMenuPopover = wrapper.find(`.${Classes.CONTEXT_MENU2_POPOVER2}`).hostNodes();
                    assert.isTrue(ctxMenuPopover.exists(), "ContextMenu2 popover should be open");
                    assert.isTrue(ctxMenuPopover.text().includes("Align"), "outer ContextMenu2 should be open");
                    closeCtxMenu(wrapper);
                    wrapper.find(`.${OUTER_TARGET_CLASSNAME}`).simulate("mouseleave");
                });

                function mountTestCase() {
                    /**
                     * Renders a component tree that looks like this:
                     *
                     *  ––––––––––––––––––––––––––––––––––––––
                     * |  outer tooltip                       |
                     * |   ––––––––––––––––––––––––––––––––   |
                     * |  |  ctx menu target               |  |
                     * |  |   ––––––––––––––––––––––––––   |  |
                     * |  |  | inner tooltip w/ target  |  |  |
                     * |  |  |                          |  |  |
                     * |  |   ––––––––––––––––––––––––––   |  |
                     * |   ––––––––––––––––––––––––––––––––   |
                     *  ––––––––––––––––––––––––––––––––––––––
                     *
                     * It is possible to hover on just the outer tooltip area, click on just the ctx menu target
                     * (and not trigger the inner tooltip), and to click/hover on the inner target.
                     */
                    return mount(
                        <Tooltip2 content={OUTER_TOOLTIP_CONTENT} {...COMMON_TOOLTIP_PROPS}>
                            <div
                                className={OUTER_TARGET_CLASSNAME}
                                style={{ width: 100, height: 100, padding: 20, background: "green" }}
                            >
                                <ContextMenu2
                                    className={CTX_MENU_CLASSNAME}
                                    content={MENU}
                                    popoverProps={{ transitionDuration: 0 }}
                                    style={{ padding: 20, background: "red" }}
                                >
                                    <Tooltip2 content={INNER_TOOLTIP_CONTENT} {...COMMON_TOOLTIP_PROPS}>
                                        <div
                                            className={TARGET_CLASSNAME}
                                            style={{ width: 20, height: 20, background: "blue" }}
                                        />
                                    </Tooltip2>
                                </ContextMenu2>
                            </div>
                        </Tooltip2>,
                    );
                }
            });
        });

        describe("with Drawer as parent content", () => {
            it("positions correctly", () => {
                const POPOVER_CLASSNAME = "test-positions-popover";
                const wrapper = mount(
                    <Drawer isOpen={true} position={Position.RIGHT} transitionDuration={0}>
                        <ContextMenu2
                            content={MENU}
                            className="test-ctx-menu"
                            popoverProps={{ transitionDuration: 0, popoverClassName: POPOVER_CLASSNAME }}
                            style={{ padding: 20, background: "red" }}
                        >
                            <div className={TARGET_CLASSNAME} style={{ width: 20, height: 20, background: "blue" }} />
                        </ContextMenu2>
                    </Drawer>,
                );
                const target = wrapper.find(`.${TARGET_CLASSNAME}`).hostNodes();
                assert.isTrue(target.exists(), "target should exist");
                const nonExistentPopover = wrapper.find(`.${POPOVER_CLASSNAME}`).hostNodes();
                assert.isFalse(
                    nonExistentPopover.exists(),
                    "ContextMenu2 popover should not be open before triggering contextmenu event",
                );

                const targetRect = target.getDOMNode().getBoundingClientRect();
                // right click on the target
                const simulateArgs = {
                    clientX: targetRect.left + targetRect.width / 2,
                    clientY: targetRect.top + targetRect.height / 2,
                    x: targetRect.left + targetRect.width / 2,
                    y: targetRect.top + targetRect.height / 2,
                };
                target.simulate("contextmenu", simulateArgs);
                const popover = wrapper.find(`.${POPOVER_CLASSNAME}`).hostNodes();
                assert.isTrue(popover.exists(), "ContextMenu2 popover should be open");
            });
        });

        function openTooltip(wrapper: ReactWrapper, targetClassName = TARGET_CLASSNAME) {
            const target = wrapper.find(`.${targetClassName}`);
            if (!target.exists()) {
                assert.fail("tooltip target not found in mounted test case");
            }
            target.hostNodes().closest(`.${Classes.POPOVER2_TARGET}`).simulate("mouseenter");
        }

        function closeCtxMenu(wrapper: ReactWrapper) {
            const backdrop = wrapper.find(`.${Classes.CONTEXT_MENU2_BACKDROP}`);
            if (backdrop.exists()) {
                backdrop.simulate("click");
                wrapper.update();
            }
        }
    });

    function openCtxMenu(ctxMenu: ReactWrapper, targetClassName = TARGET_CLASSNAME) {
        const target = ctxMenu.find(`.${targetClassName}`);
        if (!target.exists()) {
            assert.fail("Context menu target not found in mounted test case");
        }
        const { clientLeft, clientTop } = target.hostNodes().getDOMNode();
        target
            .hostNodes()
            .simulate("contextmenu", { defaultPrevented: false, clientX: clientLeft + 10, clientY: clientTop + 10 })
            .update();
    }

    function renderClickedInfo(targetOffset: ContextMenu2ContentProps["targetOffset"]) {
        return targetOffset === undefined ? "" : `Clicked at (${targetOffset.left}, ${targetOffset.top})`;
    }
});<|MERGE_RESOLUTION|>--- conflicted
+++ resolved
@@ -20,11 +20,8 @@
 import * as React from "react";
 import { spy } from "sinon";
 
-<<<<<<< HEAD
 import { Classes as CoreClasses, Drawer, Menu, MenuItem, Position } from "@blueprintjs/core";
-=======
 import { Classes as CoreClasses, Menu } from "@blueprintjs/core";
->>>>>>> ad88af8f
 
 import {
     Classes,
