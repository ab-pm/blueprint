--- conflicted
+++ resolved
@@ -1,10 +1,6 @@
 {
     "name": "@blueprintjs/popover2",
-<<<<<<< HEAD
     "version": "1.0.0-rc.0",
-=======
-    "version": "0.14.0",
->>>>>>> 60a6da84
     "description": "Popover2 and dependent components",
     "main": "lib/cjs/index.js",
     "module": "lib/esm/index.js",
@@ -39,12 +35,8 @@
         "verify": "npm-run-all compile -p dist test lint"
     },
     "dependencies": {
-<<<<<<< HEAD
         "@blueprintjs/core": "^4.0.0-rc.0",
-=======
-        "@blueprintjs/core": "^3.54.0",
         "@juggle/resize-observer": "^3.3.1",
->>>>>>> 60a6da84
         "@popperjs/core": "^2.5.4",
         "classnames": "^2.2",
         "dom4": "^2.1.5",
@@ -55,15 +47,9 @@
         "react": "^16.8.0 || ^17"
     },
     "devDependencies": {
-<<<<<<< HEAD
         "@blueprintjs/karma-build-scripts": "^3.0.0-beta.1",
         "@blueprintjs/node-build-scripts": "^2.0.0-rc.0",
         "@blueprintjs/test-commons": "^1.0.0-rc.0",
-=======
-        "@blueprintjs/karma-build-scripts": "^2.1.0",
-        "@blueprintjs/node-build-scripts": "^1.7.0",
-        "@blueprintjs/test-commons": "^0.11.0",
->>>>>>> 60a6da84
         "enzyme": "^3.11.0",
         "karma": "^6.3.17",
         "mocha": "^9.2.2",
@@ -72,11 +58,7 @@
         "react-dom": "^16.13.1",
         "react-test-renderer": "^16.13.1",
         "sass-inline-svg": "^1.2.3",
-<<<<<<< HEAD
-        "typescript": "~4.1.2",
-=======
         "typescript": "~4.6.2",
->>>>>>> 60a6da84
         "webpack-cli": "^3.3.12"
     },
     "repository": {
