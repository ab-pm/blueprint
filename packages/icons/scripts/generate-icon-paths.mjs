/*
 * Copyright 2021 Palantir Technologies, Inc. All rights reserved.
 * Licensed under the Apache License, Version 2.0 (the "License");
 * you may not use this file except in compliance with the License.
 * You may obtain a copy of the License at
 *
 *     http://www.apache.org/licenses/LICENSE-2.0
 *
 * Unless required by applicable law or agreed to in writing, software
 * distributed under the License is distributed on an "AS IS" BASIS,
 * WITHOUT WARRANTIES OR CONDITIONS OF ANY KIND, either express or implied.
 * See the License for the specific language governing permissions and
 * limitations under the License.
 */

/**
 * @fileoverview Generates SVG paths used in <Icon> React components
 *
 * Important: we expect ../src/generated-icons/ to contain SVG definitions of all the icons already before this script runs.
 */

// @ts-check

import { pascalCase } from "change-case";
import { readFileSync } from "node:fs";
import { join } from "node:path";

<<<<<<< HEAD
import { ICON_SIZES, iconResourcesDir, iconsMetadata, writeLinesToFile } from "./common.mjs";

const svgo = new SVGO({ plugins: [{ convertShapeToPath: { convertArcs: true } }] });
=======
import { svgOptimizer } from "@blueprintjs/node-build-scripts";

import { iconResourcesDir, iconsMetadata, writeLinesToFile } from "./common.mjs";

>>>>>>> ac8eec58
const ICON_NAMES = iconsMetadata.map(icon => icon.iconName);

for (const iconSize of ICON_SIZES) {
    const iconPaths = await getIconPaths(iconSize);

    for (const [iconName, pathStrings] of Object.entries(iconPaths)) {
        const line =
            pathStrings.length > 0
                ? `export default [${pathStrings.join(", ")}];`
                : // special case for "blank" icon - we need an explicit typedef
                  `const p: string[] = []; export default p;`;

        writeLinesToFile(`${iconSize}px/paths/${iconName}.ts`, line);
    }

    console.info(`Writing index file for ${iconSize}px icon kit paths...`);
    writeLinesToFile(
        `${iconSize}px/paths/index.ts`,
        ...ICON_NAMES.map(iconName => `export { default as ${pascalCase(iconName)} } from "./${iconName}";`),
    );
    console.info("Done.");
}

/**
 * Loads SVG file for each icon, extracts path strings `d="path-string"`,
 * and constructs map of icon name to array of path strings.
 *
 * @param {16 | 20} iconSize
 */
async function getIconPaths(iconSize) {
    /** @type Record<string, string[]> */
    const iconPaths = {};
    for (const iconName of ICON_NAMES) {
        const filepath = join(iconResourcesDir, `${iconSize}px/${iconName}.svg`);
        const svg = readFileSync(filepath, "utf-8");
        const optimizedSvg = await svgOptimizer.optimize(svg, { path: filepath });
        const pathStrings = (optimizedSvg.data.match(/ d="[^"]+"/g) || [])
            // strip off leading 'd="'
            .map(s => s.slice(3))
            // strip out newlines and tabs, but keep other whitespace
            .map(s => s.replace(/[\n\t]/g, ""));
        iconPaths[iconName] = pathStrings;
    }
    console.info(`Parsed ${Object.keys(iconPaths).length} ${iconSize}px icons.`);
    return iconPaths;
}<|MERGE_RESOLUTION|>--- conflicted
+++ resolved
@@ -16,7 +16,7 @@
 /**
  * @fileoverview Generates SVG paths used in <Icon> React components
  *
- * Important: we expect ../src/generated-icons/ to contain SVG definitions of all the icons already before this script runs.
+ * Important: we expect ../src/generated/ to contain SVG definitions of all the icons already before this script runs.
  */
 
 // @ts-check
@@ -25,16 +25,9 @@
 import { readFileSync } from "node:fs";
 import { join } from "node:path";
 
-<<<<<<< HEAD
-import { ICON_SIZES, iconResourcesDir, iconsMetadata, writeLinesToFile } from "./common.mjs";
-
-const svgo = new SVGO({ plugins: [{ convertShapeToPath: { convertArcs: true } }] });
-=======
 import { svgOptimizer } from "@blueprintjs/node-build-scripts";
 
-import { iconResourcesDir, iconsMetadata, writeLinesToFile } from "./common.mjs";
-
->>>>>>> ac8eec58
+import { ICON_SIZES, iconResourcesDir, iconsMetadata, writeLinesToFile } from "./common.mjs";
 const ICON_NAMES = iconsMetadata.map(icon => icon.iconName);
 
 for (const iconSize of ICON_SIZES) {
