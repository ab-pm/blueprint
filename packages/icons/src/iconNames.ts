--- conflicted
+++ resolved
@@ -16,27 +16,23 @@
 
 /* eslint-disable camelcase */
 
-<<<<<<< HEAD
-import { pascalCase } from "change-case";
-
-// icon sets are identical aside from SVG paths, so we just import the info for the 16px set
-import { BlueprintIcons_16, BlueprintIcons_16Id as IconName } from "./generated/16px/blueprint-icons-16";
-import type { PascalCase } from "./type-utils";
-
-=======
 import { pascalCase, snakeCase } from "change-case";
 
 // The two icon sets are identical aside from SVG paths, so we only need to import info for the 16px set
 import { BlueprintIcons_16, BlueprintIcons_16Id as IconName } from "./generated/16px/blueprint-icons-16";
 import type { PascalCase, ScreamingSnakeCase } from "./type-utils";
 
->>>>>>> 14b01e25
 export type { IconName };
 
-const IconNames = {} as Record<PascalCase<IconName>, IconName>;
+const IconNamesNew = {} as Record<PascalCase<IconName>, IconName>;
+const IconNamesLegacy = {} as Record<ScreamingSnakeCase<IconName>, IconName>;
 
 for (const name of Object.values(BlueprintIcons_16) as IconName[]) {
-    IconNames[pascalCase(name) as PascalCase<IconName>] = name;
+    IconNamesNew[pascalCase(name) as PascalCase<IconName>] = name;
+    IconNamesLegacy[snakeCase(name).toUpperCase() as ScreamingSnakeCase<IconName>] = name;
 }
 
-export { IconNames };+export const IconNames = {
+    ...IconNamesNew,
+    ...IconNamesLegacy,
+};