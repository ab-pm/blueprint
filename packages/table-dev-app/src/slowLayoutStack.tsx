/*
 * Copyright 2017 Palantir Technologies, Inc. All rights reserved.
 *
 * Licensed under the Apache License, Version 2.0 (the "License");
 * you may not use this file except in compliance with the License.
 * You may obtain a copy of the License at
 *
 *     http://www.apache.org/licenses/LICENSE-2.0
 *
 * Unless required by applicable law or agreed to in writing, software
 * distributed under the License is distributed on an "AS IS" BASIS,
 * WITHOUT WARRANTIES OR CONDITIONS OF ANY KIND, either express or implied.
 * See the License for the specific language governing permissions and
 * limitations under the License.
 */

import React from "react";

import { Utils } from "@blueprintjs/table/src";

<<<<<<< HEAD
export interface SlowLayoutStackProps {
=======
export interface ISlowLayoutStackProps {
    children?: React.ReactNode;

>>>>>>> 14b01e25
    /**
     * The number of levels in the stack
     */
    depth: number;

    /**
     * A switch to turn on/off the stack. If disabled this components children
     * will be added to a single `<div>` with the `rootClassName` class.
     *
     * @default true
     */
    enabled?: boolean;

    /**
     * The classname applied to the top `<div>` of the stack
     */
    rootClassName?: string;

    /**
     * The classname applied to each branch `<div>` below the root in the stack
     */
    branchClassName?: string;
}

/**
 * Wraps children in a stack of `<div>`s.
 *
 * For example:
 * ```
 * <SlowLayoutStack depth={3}>Hello!</SlowLayoutStack>
 * ```
 * becomes:
 * ```
 * <div>
 *    <div>
 *      <div>
 *          Hello!
 *      </div>
 *    </div>
 * </div>
 * ```
 *
 * This is useful for performance testing since adding a very deep stack can
 * make native browser layout and reflow extremely slow. This mimics a variety
 * of real world performance issues in a controllable way.
 *
 * In order to ensure slowness, the classes in the stack should not create
 * non-static roots or layout boundaries. See:
 * http://wilsonpage.co.uk/introducing-layout-boundaries/
 *
 * To mimic slowness in the native "Update Layer Tree", try: `overflow: auto`.
 */
export class SlowLayoutStack extends React.Component<SlowLayoutStackProps> {
    public render() {
        const { children, depth, enabled, rootClassName, branchClassName } = this.props;
        let elements = children;
        if (enabled) {
            Utils.times(depth, (i: number) => {
                elements = [
                    <div key={i} className={branchClassName}>
                        {elements}
                    </div>,
                ];
            });
        }
        return <div className={rootClassName}>{elements}</div>;
    }
}<|MERGE_RESOLUTION|>--- conflicted
+++ resolved
@@ -18,13 +18,9 @@
 
 import { Utils } from "@blueprintjs/table/src";
 
-<<<<<<< HEAD
 export interface SlowLayoutStackProps {
-=======
-export interface ISlowLayoutStackProps {
     children?: React.ReactNode;
 
->>>>>>> 14b01e25
     /**
      * The number of levels in the stack
      */
