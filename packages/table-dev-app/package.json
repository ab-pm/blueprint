{
    "name": "@blueprintjs/table-dev-app",
    "version": "4.7.5",
    "description": "Dev application for @blueprintjs/table",
    "private": true,
    "scripts": {
        "bundle": "webpack",
        "clean": "rm -rf dist/*",
        "dev": "webpack-dev-server",
        "dist": "cross-env NODE_ENV=production yarn bundle",
        "lint": "npm-run-all -p lint:scss lint:es",
        "lint:scss": "sass-lint",
        "lint:es": "es-lint",
        "lint-fix": "es-lint --fix && sass-lint --fix",
        "test": "exit 0",
        "verify": "npm-run-all -p dist lint"
    },
    "dependencies": {
        "@blueprintjs/core": "^4.11.5",
        "@blueprintjs/popover2": "^1.8.0",
        "@blueprintjs/table": "^4.7.5",
        "classnames": "^2.3.1",
        "dom4": "^2.1.5",
        "lodash": "^4.17.21",
        "normalize.css": "^8.0.1",
        "react": "^16.14.0",
        "react-dom": "^16.14.0"
    },
    "devDependencies": {
        "@blueprintjs/webpack-build-scripts": "^4.0.2",
        "@types/lodash": "~4.14.186",
        "copy-webpack-plugin": "^11.0.0",
        "npm-run-all": "^4.1.5",
<<<<<<< HEAD
        "stylelint": "~13.8.0",
        "webpack-cli": "^3.3.12",
        "webpack-dev-server": "^3.11.0"
=======
        "webpack": "^5.74.0",
        "webpack-dev-server": "^4.11.1"
>>>>>>> 14b01e25
    },
    "repository": {
        "type": "git",
        "url": "git@github.com:palantir/blueprint.git",
        "directory": "packages/table-dev-app"
    },
    "author": "Palantir Technologies",
    "license": "Apache-2.0"
}<|MERGE_RESOLUTION|>--- conflicted
+++ resolved
@@ -17,7 +17,6 @@
     },
     "dependencies": {
         "@blueprintjs/core": "^4.11.5",
-        "@blueprintjs/popover2": "^1.8.0",
         "@blueprintjs/table": "^4.7.5",
         "classnames": "^2.3.1",
         "dom4": "^2.1.5",
@@ -31,14 +30,8 @@
         "@types/lodash": "~4.14.186",
         "copy-webpack-plugin": "^11.0.0",
         "npm-run-all": "^4.1.5",
-<<<<<<< HEAD
-        "stylelint": "~13.8.0",
-        "webpack-cli": "^3.3.12",
-        "webpack-dev-server": "^3.11.0"
-=======
         "webpack": "^5.74.0",
         "webpack-dev-server": "^4.11.1"
->>>>>>> 14b01e25
     },
     "repository": {
         "type": "git",
