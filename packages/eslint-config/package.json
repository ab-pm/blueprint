{
    "name": "@blueprintjs/eslint-config",
    "version": "3.0.0-alpha.3",
    "description": "ESLint configuration for @blueprintjs packages",
    "dependencies": {
<<<<<<< HEAD
        "@blueprintjs/eslint-plugin": "^3.0.0-alpha.3",
        "@blueprintjs/tslint-config": "^4.0.0-alpha.0",
        "@typescript-eslint/eslint-plugin": "^5.55.0",
        "@typescript-eslint/eslint-plugin-tslint": "^5.55.0",
        "@typescript-eslint/parser": "^5.55.0",
        "eslint": "^8.36.0",
        "eslint-plugin-deprecation": "^1.3.3",
=======
        "@blueprintjs/eslint-plugin": "^2.8.2",
        "@blueprintjs/tslint-config": "^3.3.2",
        "@typescript-eslint/eslint-plugin": "^5.59.8",
        "@typescript-eslint/eslint-plugin-tslint": "^5.59.8",
        "@typescript-eslint/parser": "^5.59.8",
        "eslint": "^8.41.0",
        "eslint-plugin-deprecation": "^1.4.1",
>>>>>>> 9fd1107d
        "eslint-plugin-header": "^3.1.1",
        "eslint-plugin-import": "~2.26.0",
        "eslint-plugin-jsdoc": "^46.0.0",
        "eslint-plugin-react": "^7.32.2"
    },
    "repository": {
        "type": "git",
        "url": "git@github.com:palantir/blueprint.git",
        "directory": "packages/eslint-config"
    },
    "author": "Palantir Technologies",
    "license": "Apache-2.0"
}<|MERGE_RESOLUTION|>--- conflicted
+++ resolved
@@ -3,23 +3,13 @@
     "version": "3.0.0-alpha.3",
     "description": "ESLint configuration for @blueprintjs packages",
     "dependencies": {
-<<<<<<< HEAD
         "@blueprintjs/eslint-plugin": "^3.0.0-alpha.3",
         "@blueprintjs/tslint-config": "^4.0.0-alpha.0",
-        "@typescript-eslint/eslint-plugin": "^5.55.0",
-        "@typescript-eslint/eslint-plugin-tslint": "^5.55.0",
-        "@typescript-eslint/parser": "^5.55.0",
-        "eslint": "^8.36.0",
-        "eslint-plugin-deprecation": "^1.3.3",
-=======
-        "@blueprintjs/eslint-plugin": "^2.8.2",
-        "@blueprintjs/tslint-config": "^3.3.2",
         "@typescript-eslint/eslint-plugin": "^5.59.8",
         "@typescript-eslint/eslint-plugin-tslint": "^5.59.8",
         "@typescript-eslint/parser": "^5.59.8",
         "eslint": "^8.41.0",
         "eslint-plugin-deprecation": "^1.4.1",
->>>>>>> 9fd1107d
         "eslint-plugin-header": "^3.1.1",
         "eslint-plugin-import": "~2.26.0",
         "eslint-plugin-jsdoc": "^46.0.0",
