--- conflicted
+++ resolved
@@ -21,11 +21,6 @@
 import * as TestUtils from "react-dom/test-utils";
 import sinon from "sinon";
 
-<<<<<<< HEAD
-import { Ref } from "@blueprintjs/core";
-
-=======
->>>>>>> 14b01e25
 import * as Classes from "../../src/common/classes";
 import { Grid } from "../../src/common/grid";
 import * as ScrollUtils from "../../src/common/internal/scrollUtils";
@@ -68,17 +63,10 @@
         const columnHeaderRef = sinon.spy();
         const scrollContainerRef = sinon.spy();
 
-<<<<<<< HEAD
-        const columnHeaderRenderer = (refHandler: Ref<HTMLDivElement>) => {
-            return <div ref={refHandler} />;
-        };
-        const rendeRowHeader = (refHandler: Ref<HTMLDivElement>) => {
-=======
         const columnHeaderRenderer = (refHandler: React.Ref<HTMLDivElement>) => {
             return <div ref={refHandler} />;
         };
         const rendeRowHeader = (refHandler: React.Ref<HTMLDivElement>) => {
->>>>>>> 14b01e25
             return <div ref={refHandler} />;
         };
 
@@ -428,11 +416,7 @@
         });
 
         function assertDefaultQuadrantSizesCorrect(numFrozenRows: number, numFrozenColumns: number) {
-<<<<<<< HEAD
-            const rowHeaderRenderer = (refHandler: Ref<HTMLDivElement>) => {
-=======
             const rowHeaderRenderer = (refHandler: React.Ref<HTMLDivElement>) => {
->>>>>>> 14b01e25
                 // need to set the width on a child so the header maintains its size
                 // when the component measures the "desired" row-header width (by
                 // setting width:auto on the parent here).
@@ -442,11 +426,7 @@
                     </div>
                 );
             };
-<<<<<<< HEAD
-            const columnHeaderRenderer = (refHandler: Ref<HTMLDivElement>) => {
-=======
             const columnHeaderRenderer = (refHandler: React.Ref<HTMLDivElement>) => {
->>>>>>> 14b01e25
                 return <div ref={refHandler} style={{ height: COLUMN_HEADER_HEIGHT, width: "100%" }} />;
             };
 
@@ -473,11 +453,7 @@
         }
 
         function assertQuadrantSizesCorrectIfRowHeadersHidden(numFrozenRows: number, numFrozenColumns: number) {
-<<<<<<< HEAD
-            const columnHeaderRenderer = (refHandler: Ref<HTMLDivElement>) => {
-=======
             const columnHeaderRenderer = (refHandler: React.Ref<HTMLDivElement>) => {
->>>>>>> 14b01e25
                 return <div ref={refHandler} style={{ height: COLUMN_HEADER_HEIGHT, width: "100%" }} />;
             };
 
