--- conflicted
+++ resolved
@@ -128,16 +128,10 @@
         }
 
         function expectMenuToOpen(table: ElementHarness, menuClickSpy: sinon.SinonSpy) {
-<<<<<<< HEAD
-            table.find(`.${Classes.TABLE_COLUMN_HEADERS}`).mouse("mousemove");
+            table.find(`.${Classes.TABLE_COLUMN_HEADERS}`)!.mouse("mousemove");
             // menu element is the popover target
             table.find(`.${Classes.TABLE_TH_MENU}`).mouse("click");
             ElementHarness.document().find(".export-item").mouse("click");
-=======
-            table.find(`.${Classes.TABLE_COLUMN_HEADERS}`)!.mouse("mousemove");
-            table.find(`.${Classes.TABLE_TH_MENU} .${CoreClasses.POPOVER_TARGET}`)!.mouse("click");
-            ElementHarness.document().find('[data-icon="export"]')!.mouse("click");
->>>>>>> 0ef7029d
             expect(menuClickSpy.called).to.be.true;
         }
     });
