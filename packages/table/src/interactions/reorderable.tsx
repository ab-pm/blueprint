/*
 * Copyright 2017 Palantir Technologies, Inc. All rights reserved.
 *
 * Licensed under the Apache License, Version 2.0 (the "License");
 * you may not use this file except in compliance with the License.
 * You may obtain a copy of the License at
 *
 *     http://www.apache.org/licenses/LICENSE-2.0
 *
 * Unless required by applicable law or agreed to in writing, software
 * distributed under the License is distributed on an "AS IS" BASIS,
 * WITHOUT WARRANTIES OR CONDITIONS OF ANY KIND, either express or implied.
 * See the License for the specific language governing permissions and
 * limitations under the License.
 */

import React from "react";

import { Utils as CoreUtils } from "@blueprintjs/core";

import type { FocusedCellCoordinates } from "../common/cellTypes";
import { Utils } from "../common/utils";
import { Region, RegionCardinality, Regions } from "../regions";
import { Draggable, DraggableProps } from "./draggable";
import { CoordinateData } from "./dragTypes";

export interface ReorderableProps {
    /**
     * A callback that is called while the user is dragging to reorder.
     *
     * @param oldIndex the original index of the element or set of elements
     * @param newIndex the new index of the element or set of elements
     * @param length the number of contiguous elements that were moved
     */
    onReordering: (oldIndex: number, newIndex: number, length: number) => void;

    /**
     * A callback that is called when the user is done dragging to reorder.
     *
     * @param oldIndex the original index of the element or set of elements
     * @param newIndex the new index of the element or set of elements
     * @param length the number of contiguous elements that were moved
     */
    onReordered: (oldIndex: number, newIndex: number, length: number) => void;

    /**
     * When the user reorders something, this callback is called with a new
     * array of `Region`s. This array should be considered the new selection
     * state for the entire table.
     */
    onSelection: (regions: Region[]) => void;

    /**
     * When the user reorders something, this callback is called with the new
     * focus cell for the newly selected set of regions.
     */
    onFocusedCell: (focusedCell: FocusedCellCoordinates) => void;

    /**
     * An array containing the table's selection Regions.
     *
     * @default []
     */
    selectedRegions?: Region[];
}

export interface DragReorderable extends ReorderableProps {
    /**
     * Whether the reordering behavior is disabled.
     *
     * @default false
     */
    disabled?: boolean | ((event: MouseEvent) => boolean);

    /**
     * A callback that determines a `Region` for the single `MouseEvent`. If
     * no valid region can be found, `null` may be returned.
     */
    locateClick: (event: MouseEvent) => Region;

    /**
     * A callback that determines the index at which to show the preview guide.
     * This is equivalent to the absolute index in the old ordering where the
     * reordered element will move.
     */
<<<<<<< HEAD
    locateDrag: (event: MouseEvent, coords: CoordinateData) => number;
=======
    locateDrag: (event: MouseEvent, coords: ICoordinateData) => number | undefined;
>>>>>>> 0ef7029d

    /**
     * A callback that converts the provided index into a region. The returned
     * region will be used to update the current selection after drag-reordering.
     */
    toRegion: (index1: number, index2?: number) => Region;
}

export class DragReorderable extends React.PureComponent<DragReorderable> {
    public static defaultProps: Partial<DragReorderable> = {
        selectedRegions: [],
    };

    private selectedRegionStartIndex?: number;

    private selectedRegionLength: number = 0;

    public render() {
        const draggableProps = this.getDraggableProps();
        return (
            <Draggable {...draggableProps} preventDefault={false}>
                {this.props.children}
            </Draggable>
        );
    }

    private getDraggableProps(): DraggableProps {
        return this.props.onReordered == null
            ? {}
            : {
                  onActivate: this.handleActivate,
                  onDragEnd: this.handleDragEnd,
                  onDragMove: this.handleDragMove,
              };
    }

    private handleActivate = (event: MouseEvent) => {
        if (this.shouldIgnoreMouseDown(event)) {
            return false;
        }

        const region = this.props.locateClick(event);
        if (!Regions.isValid(region)) {
            return false;
        }

        const cardinality = Regions.getRegionCardinality(region);
        const isColumnHeader = cardinality === RegionCardinality.FULL_COLUMNS;
        const isRowHeader = cardinality === RegionCardinality.FULL_ROWS;

        if (!isColumnHeader && !isRowHeader) {
            return false;
        }

        const { selectedRegions = [] } = this.props;

        const selectedRegionIndex = Regions.findContainingRegion(selectedRegions, region);
        if (selectedRegionIndex >= 0) {
            const selectedRegion = selectedRegions[selectedRegionIndex];
            if (Regions.getRegionCardinality(selectedRegion) !== cardinality) {
                // ignore FULL_TABLE selections
                return false;
            }

            // cache for easy access later in the lifecycle
            const selectedInterval = isRowHeader ? selectedRegion.rows! : selectedRegion.cols!;
            this.selectedRegionStartIndex = selectedInterval[0];
            // add 1 because the selected interval is inclusive, which simple subtraction doesn't
            // account for (e.g. in a FULL_COLUMNS range from 3 to 6, 6 - 3 = 3, but the selection
            // actually includes four columns: 3, 4, 5, and 6)
            this.selectedRegionLength = selectedInterval[1] - selectedInterval[0] + 1;
        } else {
            // select the new region to avoid complex and unintuitive UX w/r/t the existing selection
            this.maybeSelectRegion(region);

            const regionRange = isRowHeader ? region.rows! : region.cols!;
            this.selectedRegionStartIndex = regionRange[0];
            this.selectedRegionLength = regionRange[1] - regionRange[0] + 1;
        }

        return true;
    };

    private handleDragMove = (event: MouseEvent, coords: CoordinateData) => {
        const oldIndex = this.selectedRegionStartIndex;
        const guideIndex = this.props.locateDrag(event, coords);
        if (oldIndex === undefined || guideIndex === undefined) {
            return;
        }
        const length = this.selectedRegionLength;
        const reorderedIndex = Utils.guideIndexToReorderedIndex(oldIndex, guideIndex, length);
        this.props.onReordering(oldIndex, reorderedIndex, length);
    };

    private handleDragEnd = (event: MouseEvent, coords: CoordinateData) => {
        const oldIndex = this.selectedRegionStartIndex;
        const guideIndex = this.props.locateDrag(event, coords);
        if (oldIndex === undefined || guideIndex === undefined) {
            return;
        }
        const length = this.selectedRegionLength;
        const reorderedIndex = Utils.guideIndexToReorderedIndex(oldIndex, guideIndex, length);
        this.props.onReordered(oldIndex, reorderedIndex, length);

        // the newly reordered region becomes the only selection
        const newRegion = this.props.toRegion(reorderedIndex, reorderedIndex + length - 1);
        this.maybeSelectRegion(newRegion);

        // resetting is not strictly required, but it's cleaner
        this.selectedRegionStartIndex = undefined;
        this.selectedRegionLength = 0;
    };

    private shouldIgnoreMouseDown(event: MouseEvent) {
        const { disabled } = this.props;
        const isDisabled = CoreUtils.isFunction(disabled) ? disabled?.(event) : disabled;
        return !Utils.isLeftClick(event) || isDisabled;
    }

    private maybeSelectRegion(region: Region) {
        const nextSelectedRegions = [region];

        if (!CoreUtils.deepCompareKeys(nextSelectedRegions, this.props.selectedRegions)) {
            this.props.onSelection(nextSelectedRegions);

            // move the focused cell into the newly selected region
            this.props.onFocusedCell({
                ...Regions.getFocusCellCoordinatesFromRegion(region),
                focusSelectionIndex: 0,
            });
        }
    }
}<|MERGE_RESOLUTION|>--- conflicted
+++ resolved
@@ -83,11 +83,7 @@
      * This is equivalent to the absolute index in the old ordering where the
      * reordered element will move.
      */
-<<<<<<< HEAD
-    locateDrag: (event: MouseEvent, coords: CoordinateData) => number;
-=======
-    locateDrag: (event: MouseEvent, coords: ICoordinateData) => number | undefined;
->>>>>>> 0ef7029d
+    locateDrag: (event: MouseEvent, coords: CoordinateData) => number | undefined;
 
     /**
      * A callback that converts the provided index into a region. The returned
