/*
 * Copyright 2016 Palantir Technologies, Inc. All rights reserved.
 *
 * Licensed under the Apache License, Version 2.0 (the "License");
 * you may not use this file except in compliance with the License.
 * You may obtain a copy of the License at
 *
 *     http://www.apache.org/licenses/LICENSE-2.0
 *
 * Unless required by applicable law or agreed to in writing, software
 * distributed under the License is distributed on an "AS IS" BASIS,
 * WITHOUT WARRANTIES OR CONDITIONS OF ANY KIND, either express or implied.
 * See the License for the specific language governing permissions and
 * limitations under the License.
 */

import { FocusedCellCoordinates } from "./common/cell";
import * as Classes from "./common/classes";
import { Utils } from "./common/utils";

/**
 * `Region`s contain sets of cells. Additionally, a distinction is drawn, for
 * example, between all cells within a column and the whole column itself.
 * The `RegionCardinality` enum represents these distinct types of `Region`s.
 */
export enum RegionCardinality {
    /**
     * A region that contains a finite rectangular group of table cells
     */
    CELLS = "cells",

    /**
     * A region that represents all cells within 1 or more rows.
     */
    FULL_ROWS = "full-rows",

    /**
     * A region that represents all cells within 1 or more columns.
     */
    FULL_COLUMNS = "full-columns",

    /**
     * A region that represents all cells in the table.
     */
    FULL_TABLE = "full-table",
}

/**
 * A convenience object for subsets of `RegionCardinality` that are commonly
 * used as the `selectionMode` prop of the `<Table>`.
 */
export const SelectionModes = {
    ALL: [
        RegionCardinality.FULL_TABLE,
        RegionCardinality.FULL_COLUMNS,
        RegionCardinality.FULL_ROWS,
        RegionCardinality.CELLS,
    ],
    COLUMNS_AND_CELLS: [RegionCardinality.FULL_COLUMNS, RegionCardinality.CELLS],
    COLUMNS_ONLY: [RegionCardinality.FULL_COLUMNS],
    NONE: [] as RegionCardinality[],
    ROWS_AND_CELLS: [RegionCardinality.FULL_ROWS, RegionCardinality.CELLS],
    ROWS_ONLY: [RegionCardinality.FULL_ROWS],
};

export enum ColumnLoadingOption {
    CELLS = "cells",
    HEADER = "column-header",
}

export enum RowLoadingOption {
    CELLS = "cells",
    HEADER = "row-header",
}

export enum TableLoadingOption {
    CELLS = "cells",
    COLUMN_HEADERS = "column-header",
    ROW_HEADERS = "row-header",
}

<<<<<<< HEAD
export interface StyledRegionGroup {
=======
/** @deprecated use StyledRegionGroup */
export interface IStyledRegionGroup {
>>>>>>> 519228df
    className?: string;
    regions: Region[];
}
// eslint-disable-next-line deprecation/deprecation
export type StyledRegionGroup = IStyledRegionGroup;

/**
 * An _inclusive_ interval of ZERO-indexed cell indices.
 *
 * @deprecated use CellInterval
 */
<<<<<<< HEAD
export type CellInterval = [number, number];
=======
export type ICellInterval = [number, number];
// eslint-disable-next-line deprecation/deprecation
export type CellInterval = ICellInterval;
>>>>>>> 519228df

/**
 * Small datastructure for storing cell coordinates [row, column]
 *
 * @deprecated use CellCoordinate
 */
<<<<<<< HEAD
export type CellCoordinate = [number, number];
=======
export type ICellCoordinate = [number, number];
// eslint-disable-next-line deprecation/deprecation
export type CellCoordinate = ICellCoordinate;
>>>>>>> 519228df

/**
 * @see Regions.getRegionCardinality for more about the format of this object.
 * @deprecated use Region
 */
export interface Region {
    /**
     * The first and last row indices in the region, inclusive and zero-indexed.
     * If `rows` is `null`, then all rows are understood to be included in the
     * region.
     */
    rows?: CellInterval | null;

    /**
     * The first and last column indices in the region, inclusive and
     * zero-indexed. If `cols` is `null`, then all columns are understood to be
     * included in the region.
     */
    cols?: CellInterval | null;
}
<<<<<<< HEAD
=======
// eslint-disable-next-line deprecation/deprecation
export type Region = IRegion;
>>>>>>> 519228df

export class Regions {
    /**
     * Determines the cardinality of a region. We use null values to indicate
     * an unbounded interval. Therefore, an example of a region containing the
     * second and third columns would be:
     *
     * ```js
     * { rows: null, cols: [1, 2] }
     * ```
     *
     * In this case, this method would return `RegionCardinality.FULL_COLUMNS`.
     *
     * If both rows and columns are unbounded, then the region covers the
     * entire table. Therefore, a region like this:
     *
     * ```js
     * { rows: null, cols: null }
     * ```
     *
     * will return `RegionCardinality.FULL_TABLE`.
     *
     * An example of a region containing a single cell in the table would be:
     *
     * ```js
     * { rows: [5, 5], cols: [2, 2] }
     * ```
     *
     * In this case, this method would return `RegionCardinality.CELLS`.
     */
    public static getRegionCardinality(region: Region) {
        if (region.cols != null && region.rows != null) {
            return RegionCardinality.CELLS;
        } else if (region.cols != null) {
            return RegionCardinality.FULL_COLUMNS;
        } else if (region.rows != null) {
            return RegionCardinality.FULL_ROWS;
        } else {
            return RegionCardinality.FULL_TABLE;
        }
    }

    public static getFocusCellCoordinatesFromRegion(region: Region) {
        const regionCardinality = Regions.getRegionCardinality(region);

        switch (regionCardinality) {
            case RegionCardinality.FULL_TABLE:
                return { col: 0, row: 0 };
            case RegionCardinality.FULL_COLUMNS:
                return { col: region.cols[0], row: 0 };
            case RegionCardinality.FULL_ROWS:
                return { col: 0, row: region.rows[0] };
            case RegionCardinality.CELLS:
                return { col: region.cols[0], row: region.rows[0] };
            default:
                return null;
        }
    }

    /**
     * Returns a deep copy of the provided region.
     */
    public static copy(region: Region): Region {
        const cardinality = Regions.getRegionCardinality(region);

        // we need to be careful not to explicitly spell out `rows: undefined`
        // (e.g.) if the "rows" key is completely absent, otherwise
        // deep-equality checks will fail.
        if (cardinality === RegionCardinality.CELLS) {
            return Regions.cell(region.rows[0], region.cols[0], region.rows[1], region.cols[1]);
        } else if (cardinality === RegionCardinality.FULL_COLUMNS) {
            return Regions.column(region.cols[0], region.cols[1]);
        } else if (cardinality === RegionCardinality.FULL_ROWS) {
            return Regions.row(region.rows[0], region.rows[1]);
        } else {
            return Regions.table();
        }
    }

    /**
     * Returns a region containing one or more cells.
     */
    public static cell(row: number, col: number, row2?: number, col2?: number): Region {
        return {
            cols: this.normalizeInterval(col, col2),
            rows: this.normalizeInterval(row, row2),
        };
    }

    /**
     * Returns a region containing one or more full rows.
     */
    public static row(row: number, row2?: number): Region {
        return { rows: this.normalizeInterval(row, row2) };
    }

    /**
     * Returns a region containing one or more full columns.
     */
    public static column(col: number, col2?: number): Region {
        return { cols: this.normalizeInterval(col, col2) };
    }

    /**
     * Returns a region containing the entire table.
     */
    public static table(): Region {
        return {};
    }

    /**
     * Adds the region to the end of a cloned copy of the supplied region
     * array.
     */
    public static add(regions: Region[], region: Region) {
        const copy = regions.slice();
        copy.push(region);
        return copy;
    }

    /**
     * Replaces the region at the end of a cloned copy of the supplied region
     * array, or at the specific index if one is provided.
     */
    public static update(regions: Region[], region: Region, index?: number) {
        const copy = regions.slice();
        if (index != null) {
            copy.splice(index, 1, region);
        } else {
            copy.pop();
            copy.push(region);
        }
        return copy;
    }

    /**
     * Clamps the region's start and end indices between 0 and the provided
     * maximum values.
     */
    public static clampRegion(region: Region, maxRowIndex: number, maxColumnIndex: number) {
        const nextRegion = Regions.copy(region);
        if (region.rows != null) {
            nextRegion.rows[0] = Utils.clamp(region.rows[0], 0, maxRowIndex);
            nextRegion.rows[1] = Utils.clamp(region.rows[1], 0, maxRowIndex);
        }
        if (region.cols != null) {
            nextRegion.cols[0] = Utils.clamp(region.cols[0], 0, maxColumnIndex);
            nextRegion.cols[1] = Utils.clamp(region.cols[1], 0, maxColumnIndex);
        }
        return nextRegion;
    }

    /**
     * Returns true iff the specified region is equal to the last region in
     * the region list. This allows us to avoid immediate additive re-selection.
     */
    public static lastRegionIsEqual(regions: Region[], region: Region) {
        if (regions == null || regions.length === 0) {
            return false;
        }
        const lastRegion = regions[regions.length - 1];
        return Regions.regionsEqual(lastRegion, region);
    }

    /**
     * Returns the index of the region that is equal to the supplied
     * parameter. Returns -1 if no such region is found.
     */
    public static findMatchingRegion(regions: Region[], region: Region) {
        if (regions == null) {
            return -1;
        }

        for (let i = 0; i < regions.length; i++) {
            if (Regions.regionsEqual(regions[i], region)) {
                return i;
            }
        }
        return -1;
    }

    /**
     * Returns the index of the region that wholly contains the supplied
     * parameter. Returns -1 if no such region is found.
     */
    public static findContainingRegion(regions: Region[], region: Region) {
        if (regions == null) {
            return -1;
        }

        for (let i = 0; i < regions.length; i++) {
            if (Regions.regionContains(regions[i], region)) {
                return i;
            }
        }
        return -1;
    }

    /**
     * Returns true if the regions contain a region that has FULL_COLUMNS
     * cardinality and contains the specified column index.
     */
    public static hasFullColumn(regions: Region[], col: number) {
        if (regions == null) {
            return false;
        }

        for (const region of regions) {
            const cardinality = Regions.getRegionCardinality(region);
            if (cardinality === RegionCardinality.FULL_TABLE) {
                return true;
            }
            if (cardinality === RegionCardinality.FULL_COLUMNS && Regions.intervalContainsIndex(region.cols, col)) {
                return true;
            }
        }

        return false;
    }

    /**
     * Returns true if the regions contain a region that has FULL_ROWS
     * cardinality and contains the specified row index.
     */
    public static hasFullRow(regions: Region[], row: number) {
        if (regions == null) {
            return false;
        }

        for (const region of regions) {
            const cardinality = Regions.getRegionCardinality(region);
            if (cardinality === RegionCardinality.FULL_TABLE) {
                return true;
            }
            if (cardinality === RegionCardinality.FULL_ROWS && Regions.intervalContainsIndex(region.rows, row)) {
                return true;
            }
        }

        return false;
    }

    /**
     * Returns true if the regions contain a region that has FULL_TABLE cardinality
     */
    public static hasFullTable(regions: Region[]) {
        if (regions == null) {
            return false;
        }

        for (const region of regions) {
            const cardinality = Regions.getRegionCardinality(region);
            if (cardinality === RegionCardinality.FULL_TABLE) {
                return true;
            }
        }

        return false;
    }

    /**
     * Returns true if the regions fully contain the query region.
     */
    public static containsRegion(regions: Region[], query: Region) {
        return Regions.overlapsRegion(regions, query, false);
    }

    /**
     * Returns true if the regions at least partially overlap the query region.
     */
    public static overlapsRegion(regions: Region[], query: Region, allowPartialOverlap = false) {
        const intervalCompareFn = allowPartialOverlap ? Regions.intervalOverlaps : Regions.intervalContains;

        if (regions == null || query == null) {
            return false;
        }

        for (const region of regions) {
            const cardinality = Regions.getRegionCardinality(region);
            switch (cardinality) {
                case RegionCardinality.FULL_TABLE:
                    return true;
                case RegionCardinality.FULL_COLUMNS:
                    if (intervalCompareFn(region.cols, query.cols)) {
                        return true;
                    }
                    continue;
                case RegionCardinality.FULL_ROWS:
                    if (intervalCompareFn(region.rows, query.rows)) {
                        return true;
                    }
                    continue;
                case RegionCardinality.CELLS:
                    if (intervalCompareFn(region.cols, query.cols) && intervalCompareFn(region.rows, query.rows)) {
                        return true;
                    }
                    continue;
                default:
                    break;
            }
        }

        return false;
    }

    public static eachUniqueFullColumn(regions: Region[], iteratee: (col: number) => void) {
        if (regions == null || regions.length === 0 || iteratee == null) {
            return;
        }

        const seen: { [col: number]: boolean } = {};
        regions.forEach((region: Region) => {
            if (Regions.getRegionCardinality(region) === RegionCardinality.FULL_COLUMNS) {
                const [start, end] = region.cols;
                for (let col = start; col <= end; col++) {
                    if (!seen[col]) {
                        seen[col] = true;
                        iteratee(col);
                    }
                }
            }
        });
    }

    public static eachUniqueFullRow(regions: Region[], iteratee: (row: number) => void) {
        if (regions == null || regions.length === 0 || iteratee == null) {
            return;
        }

        const seen: { [row: number]: boolean } = {};
        regions.forEach((region: Region) => {
            if (Regions.getRegionCardinality(region) === RegionCardinality.FULL_ROWS) {
                const [start, end] = region.rows;
                for (let row = start; row <= end; row++) {
                    if (!seen[row]) {
                        seen[row] = true;
                        iteratee(row);
                    }
                }
            }
        });
    }

    /**
     * Using the supplied array of non-contiguous `Region`s, this method
     * returns an ordered array of every unique cell that exists in those
     * regions.
     */
    public static enumerateUniqueCells(regions: Region[], numRows: number, numCols: number): CellCoordinate[] {
        if (regions == null || regions.length === 0) {
            return [];
        }

        const seen: { [key: string]: boolean } = {};
        const list: CellCoordinate[] = [];
        for (const region of regions) {
            Regions.eachCellInRegion(region, numRows, numCols, (row: number, col: number) => {
                // add to list if not seen
                const key = `${row}-${col}`;
                if (seen[key] !== true) {
                    seen[key] = true;
                    list.push([row, col]);
                }
            });
        }

        // sort list by rows then columns
        list.sort(Regions.rowFirstComparator);
        return list;
    }

    /**
     * Using the supplied region, returns an "equivalent" region of
     * type CELLS that define the bounds of the given region
     */
    public static getCellRegionFromRegion(region: Region, numRows: number, numCols: number) {
        const regionCardinality = Regions.getRegionCardinality(region);

        switch (regionCardinality) {
            case RegionCardinality.FULL_TABLE:
                return Regions.cell(0, 0, numRows - 1, numCols - 1);
            case RegionCardinality.FULL_COLUMNS:
                return Regions.cell(0, region.cols[0], numRows - 1, region.cols[1]);
            case RegionCardinality.FULL_ROWS:
                return Regions.cell(region.rows[0], 0, region.rows[1], numCols - 1);
            case RegionCardinality.CELLS:
                return Regions.cell(region.rows[0], region.cols[0], region.rows[1], region.cols[1]);
            default:
                return null;
        }
    }

    /**
     * Maps a dense array of cell coordinates to a sparse 2-dimensional array
     * of cell values.
     *
     * We create a new 2-dimensional array representing the smallest single
     * contiguous `Region` that contains all cells in the supplied array. We
     * invoke the mapper callback only on the cells in the supplied coordinate
     * array and store the result. Returns the resulting 2-dimensional array.
     */
    public static sparseMapCells<T>(cells: CellCoordinate[], mapper: (row: number, col: number) => T): T[][] {
        const bounds = Regions.getBoundingRegion(cells);
        if (bounds == null) {
            return null;
        }

        const numRows = bounds.rows[1] + 1 - bounds.rows[0];
        const numCols = bounds.cols[1] + 1 - bounds.cols[0];
        const result = Utils.times(numRows, () => new Array<T>(numCols));
        cells.forEach(([row, col]) => {
            result[row - bounds.rows[0]][col - bounds.cols[0]] = mapper(row, col);
        });
        return result;
    }

    /**
     * Returns the smallest single contiguous `Region` that contains all cells in the
     * supplied array.
     */
    public static getBoundingRegion(cells: CellCoordinate[]): Region {
        let minRow: number;
        let maxRow: number;
        let minCol: number;
        let maxCol: number;
        for (const [row, col] of cells) {
            minRow = minRow == null || row < minRow ? row : minRow;
            maxRow = maxRow == null || row > maxRow ? row : maxRow;
            minCol = minCol == null || col < minCol ? col : minCol;
            maxCol = maxCol == null || col > maxCol ? col : maxCol;
        }
        if (minRow == null) {
            return null;
        }
        return {
            cols: [minCol, maxCol],
            rows: [minRow, maxRow],
        };
    }

    public static isValid(region: Region) {
        if (region == null) {
            return false;
        }
        if (region.rows != null && (region.rows[0] < 0 || region.rows[1] < 0)) {
            return false;
        }
        if (region.cols != null && (region.cols[0] < 0 || region.cols[1] < 0)) {
            return false;
        }
        return true;
    }

    public static isRegionValidForTable(region: Region, numRows: number, numCols: number) {
        if (numRows === 0 || numCols === 0) {
            return false;
        } else if (region.rows != null && !intervalInRangeInclusive(region.rows, 0, numRows - 1)) {
            return false;
        } else if (region.cols != null && !intervalInRangeInclusive(region.cols, 0, numCols - 1)) {
            return false;
        }
        return true;
    }

    public static joinStyledRegionGroups(
        selectedRegions: Region[],
        otherRegions: StyledRegionGroup[],
<<<<<<< HEAD
        focusedCell: FocusedCellCoordinates,
=======
        focusedCell: IFocusedCellCoordinates,
>>>>>>> 519228df
    ) {
        let regionGroups: StyledRegionGroup[] = [];
        if (otherRegions != null) {
            regionGroups = regionGroups.concat(otherRegions);
        }
        if (selectedRegions != null && selectedRegions.length > 0) {
            regionGroups.push({
                className: Classes.TABLE_SELECTION_REGION,
                regions: selectedRegions,
            });
        }

        if (focusedCell != null) {
            regionGroups.push({
                className: Classes.TABLE_FOCUS_REGION,
                regions: [Regions.cell(focusedCell.row, focusedCell.col)],
            });
        }
        return regionGroups;
    }

    public static regionsEqual(regionA: Region, regionB: Region) {
        return Regions.intervalsEqual(regionA.rows, regionB.rows) && Regions.intervalsEqual(regionA.cols, regionB.cols);
    }

    /**
     * Expands an old region to the minimal bounding region that also contains
     * the new region. If the regions have different cardinalities, then the new
     * region is returned. Useful for expanding a selected region on
     * shift+click, for instance.
     */
    public static expandRegion(oldRegion: Region, newRegion: Region): Region {
        const oldRegionCardinality = Regions.getRegionCardinality(oldRegion);
        const newRegionCardinality = Regions.getRegionCardinality(newRegion);

        if (newRegionCardinality !== oldRegionCardinality) {
            return newRegion;
        }

        switch (newRegionCardinality) {
            case RegionCardinality.FULL_ROWS: {
                const rowStart = Math.min(oldRegion.rows[0], newRegion.rows[0]);
                const rowEnd = Math.max(oldRegion.rows[1], newRegion.rows[1]);
                return Regions.row(rowStart, rowEnd);
            }
            case RegionCardinality.FULL_COLUMNS: {
                const colStart = Math.min(oldRegion.cols[0], newRegion.cols[0]);
                const colEnd = Math.max(oldRegion.cols[1], newRegion.cols[1]);
                return Regions.column(colStart, colEnd);
            }
            case RegionCardinality.CELLS: {
                const rowStart = Math.min(oldRegion.rows[0], newRegion.rows[0]);
                const colStart = Math.min(oldRegion.cols[0], newRegion.cols[0]);
                const rowEnd = Math.max(oldRegion.rows[1], newRegion.rows[1]);
                const colEnd = Math.max(oldRegion.cols[1], newRegion.cols[1]);
                return Regions.cell(rowStart, colStart, rowEnd, colEnd);
            }
            default:
                return Regions.table();
        }
    }

    /**
     * Iterates over the cells within an `Region`, invoking the callback with
     * each cell's coordinates.
     */
    private static eachCellInRegion(
        region: Region,
        numRows: number,
        numCols: number,
        iteratee: (row: number, col: number) => void,
    ) {
        const cardinality = Regions.getRegionCardinality(region);
        switch (cardinality) {
            case RegionCardinality.FULL_TABLE:
                for (let row = 0; row < numRows; row++) {
                    for (let col = 0; col < numCols; col++) {
                        iteratee(row, col);
                    }
                }
                break;
            case RegionCardinality.FULL_COLUMNS:
                for (let row = 0; row < numRows; row++) {
                    for (let col = region.cols[0]; col <= region.cols[1]; col++) {
                        iteratee(row, col);
                    }
                }
                break;
            case RegionCardinality.FULL_ROWS:
                for (let row = region.rows[0]; row <= region.rows[1]; row++) {
                    for (let col = 0; col < numCols; col++) {
                        iteratee(row, col);
                    }
                }
                break;
            case RegionCardinality.CELLS:
                for (let row = region.rows[0]; row <= region.rows[1]; row++) {
                    for (let col = region.cols[0]; col <= region.cols[1]; col++) {
                        iteratee(row, col);
                    }
                }
                break;
            default:
                break;
        }
    }

    private static regionContains(regionA: Region, regionB: Region) {
        // containsRegion expects an array of regions as the first param
        return Regions.overlapsRegion([regionA], regionB, false);
    }

    private static intervalsEqual(ivalA: CellInterval, ivalB: CellInterval) {
        if (ivalA == null) {
            return ivalB == null;
        } else if (ivalB == null) {
            return false;
        } else {
            return ivalA[0] === ivalB[0] && ivalA[1] === ivalB[1];
        }
    }

    private static intervalContainsIndex(interval: CellInterval, index: number) {
        if (interval == null) {
            return false;
        }
        return interval[0] <= index && interval[1] >= index;
    }

    private static intervalContains(ivalA: CellInterval, ivalB: CellInterval) {
        if (ivalA == null || ivalB == null) {
            return false;
        }
        return ivalA[0] <= ivalB[0] && ivalB[1] <= ivalA[1];
    }

    private static intervalOverlaps(ivalA: CellInterval, ivalB: CellInterval) {
        if (ivalA == null || ivalB == null) {
            return false;
        }
        if (ivalA[1] < ivalB[0] || ivalA[0] > ivalB[1]) {
            return false;
        }
        return true;
    }

    private static rowFirstComparator(a: CellCoordinate, b: CellCoordinate) {
        const rowDiff = a[0] - b[0];
        return rowDiff === 0 ? a[1] - b[1] : rowDiff;
    }

    private static numericalComparator(a: number, b: number) {
        return a - b;
    }

    private static normalizeInterval(coord: number, coord2?: number) {
        if (coord2 == null) {
            coord2 = coord;
        }

        const interval = [coord, coord2];
        interval.sort(Regions.numericalComparator);
        return interval as CellInterval;
    }
}

function intervalInRangeInclusive(interval: CellInterval, minInclusive: number, maxInclusive: number) {
    return (
        inRangeInclusive(interval[0], minInclusive, maxInclusive) &&
        inRangeInclusive(interval[1], minInclusive, maxInclusive)
    );
}

function inRangeInclusive(value: number, minInclusive: number, maxInclusive: number) {
    return value >= minInclusive && value <= maxInclusive;
}<|MERGE_RESOLUTION|>--- conflicted
+++ resolved
@@ -79,47 +79,23 @@
     ROW_HEADERS = "row-header",
 }
 
-<<<<<<< HEAD
 export interface StyledRegionGroup {
-=======
-/** @deprecated use StyledRegionGroup */
-export interface IStyledRegionGroup {
->>>>>>> 519228df
     className?: string;
     regions: Region[];
 }
-// eslint-disable-next-line deprecation/deprecation
-export type StyledRegionGroup = IStyledRegionGroup;
 
 /**
  * An _inclusive_ interval of ZERO-indexed cell indices.
- *
- * @deprecated use CellInterval
  */
-<<<<<<< HEAD
 export type CellInterval = [number, number];
-=======
-export type ICellInterval = [number, number];
-// eslint-disable-next-line deprecation/deprecation
-export type CellInterval = ICellInterval;
->>>>>>> 519228df
 
 /**
  * Small datastructure for storing cell coordinates [row, column]
- *
- * @deprecated use CellCoordinate
  */
-<<<<<<< HEAD
 export type CellCoordinate = [number, number];
-=======
-export type ICellCoordinate = [number, number];
-// eslint-disable-next-line deprecation/deprecation
-export type CellCoordinate = ICellCoordinate;
->>>>>>> 519228df
 
 /**
  * @see Regions.getRegionCardinality for more about the format of this object.
- * @deprecated use Region
  */
 export interface Region {
     /**
@@ -136,11 +112,6 @@
      */
     cols?: CellInterval | null;
 }
-<<<<<<< HEAD
-=======
-// eslint-disable-next-line deprecation/deprecation
-export type Region = IRegion;
->>>>>>> 519228df
 
 export class Regions {
     /**
@@ -608,11 +579,7 @@
     public static joinStyledRegionGroups(
         selectedRegions: Region[],
         otherRegions: StyledRegionGroup[],
-<<<<<<< HEAD
         focusedCell: FocusedCellCoordinates,
-=======
-        focusedCell: IFocusedCellCoordinates,
->>>>>>> 519228df
     ) {
         let regionGroups: StyledRegionGroup[] = [];
         if (otherRegions != null) {
