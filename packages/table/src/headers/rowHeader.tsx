/*
 * Copyright 2016 Palantir Technologies, Inc. All rights reserved.
 *
 * Licensed under the Apache License, Version 2.0 (the "License");
 * you may not use this file except in compliance with the License.
 * You may obtain a copy of the License at
 *
 *     http://www.apache.org/licenses/LICENSE-2.0
 *
 * Unless required by applicable law or agreed to in writing, software
 * distributed under the License is distributed on an "AS IS" BASIS,
 * WITHOUT WARRANTIES OR CONDITIONS OF ANY KIND, either express or implied.
 * See the License for the specific language governing permissions and
 * limitations under the License.
 */

import classNames from "classnames";
import React from "react";

import * as Classes from "../common/classes";
import { RowIndices } from "../common/grid";
<<<<<<< HEAD
import { ClientCoordinates } from "../interactions/dragTypes";
import { IndexedResizeCallback } from "../interactions/resizable";
=======
import { IClientCoordinates } from "../interactions/dragTypes";
import { IIndexedResizeCallback } from "../interactions/resizable";
>>>>>>> 0ef7029d
import { Orientation } from "../interactions/resizeHandle";
import { RegionCardinality, Regions } from "../regions";
import { Header, HeaderProps } from "./header";
import { RowHeaderCellProps, RowHeaderCell } from "./rowHeaderCell";

export type RowHeaderRenderer = (rowIndex: number) => React.ReactElement<RowHeaderCellProps>;

<<<<<<< HEAD
export interface RowHeights {
    minRowHeight?: number;
    maxRowHeight?: number;
    defaultRowHeight?: number;
}

export interface RowHeaderProps extends HeaderProps, RowHeights, RowIndices {
=======
export interface IRowHeights {
    minRowHeight: number;
    maxRowHeight: number;
    defaultRowHeight: number;
}

export interface IRowHeaderProps extends IHeaderProps, IRowHeights, RowIndices {
>>>>>>> 0ef7029d
    /**
     * A callback invoked when user is done resizing the column
     */
    onRowHeightChanged: IndexedResizeCallback;

    /**
     * Renders the cell for each row header
     */
    rowHeaderCellRenderer?: RowHeaderRenderer;

    /**
     * Called on component mount.
     */
    onMount?: (whichHeader: "column" | "row") => void;
}

export class RowHeader extends React.Component<RowHeaderProps> {
    public static defaultProps = {
        rowHeaderCellRenderer: renderDefaultRowHeader,
    };

    public componentDidMount() {
        this.props.onMount?.("row");
    }

    public render() {
        const {
            // from RowHeaderProps
            onRowHeightChanged,
            rowHeaderCellRenderer,

            // from RowHeights
            minRowHeight: minSize,
            maxRowHeight: maxSize,
            defaultRowHeight,

            // from RowIndices
            rowIndexStart: indexStart,
            rowIndexEnd: indexEnd,

            // from HeaderProps
            ...spreadableProps
        } = this.props;

        return (
            <Header
                convertPointToIndex={this.convertPointToRow}
                fullRegionCardinality={RegionCardinality.FULL_ROWS}
                getCellExtremaClasses={this.getCellExtremaClasses}
                getCellIndexClass={Classes.rowCellIndexClass}
                getCellSize={this.getRowHeight}
                getDragCoordinate={this.getDragCoordinate}
                getIndexClass={Classes.rowIndexClass}
                getMouseCoordinate={this.getMouseCoordinate}
                ghostCellRenderer={this.renderGhostCell}
                handleResizeEnd={this.handleResizeEnd}
                handleSizeChanged={this.handleSizeChanged}
                headerCellIsReorderablePropName={"enableRowReordering"}
                headerCellIsSelectedPropName={"isRowSelected"}
                headerCellRenderer={rowHeaderCellRenderer!}
                indexEnd={indexEnd}
                indexStart={indexStart}
                isCellSelected={this.isCellSelected}
                isGhostIndex={this.isGhostIndex}
                maxSize={maxSize}
                minSize={minSize}
                resizeOrientation={Orientation.HORIZONTAL}
                selectedRegions={[]}
                toRegion={this.toRegion}
                wrapCells={this.wrapCells}
                {...spreadableProps}
            />
        );
    }

    private wrapCells = (cells: Array<React.ReactElement<any>>) => {
        const { rowIndexStart, grid } = this.props;

        const tableHeight = grid.getRect().height;
        const scrollTopCorrection = this.props.grid.getCumulativeHeightBefore(rowIndexStart);
        const style: React.CSSProperties = {
            // reduce the height to clamp the sliding window as we approach the final headers; otherwise,
            // we'll have tons of useless whitespace at the end.
            height: tableHeight - scrollTopCorrection,
            // only header cells in view will render, but we need to reposition them to stay in view
            // as we scroll vertically.
            transform: `translateY(${scrollTopCorrection || 0}px)`,
        };

        // add a wrapper set to the full-table height to ensure container styles stretch from the first
        // cell all the way to the last
        return (
            <div style={{ height: tableHeight }}>
                <div className={Classes.TABLE_ROW_HEADERS_CELLS_CONTAINER} style={style}>
                    {cells}
                </div>
            </div>
        );
    };

    private convertPointToRow = (clientXOrY: number, useMidpoint?: boolean) => {
        return this.props.locator?.convertPointToRow(clientXOrY, useMidpoint);
    };

    private getCellExtremaClasses = (index: number, indexEnd: number) => {
        return this.props.grid.getExtremaClasses(index, 0, indexEnd, 1);
    };

    private getRowHeight = (index: number) => {
        return this.props.grid.getRowRect(index).height;
    };

    private getDragCoordinate = (clientCoords: ClientCoordinates) => {
        return clientCoords[1]; // y-coordinate
    };

    private getMouseCoordinate = (event: MouseEvent) => {
        return event.clientY;
    };

    private handleResizeEnd = (index: number, size: number) => {
        this.props.onResizeGuide(null);
        this.props.onRowHeightChanged(index, size);
    };

    private handleSizeChanged = (index: number, size: number) => {
        const rect = this.props.grid.getRowRect(index);
        this.props.onResizeGuide([rect.top + size]);
    };

    private isCellSelected = (index: number) => {
        return Regions.hasFullRow(this.props.selectedRegions!, index);
    };

    private isGhostIndex = (index: number) => {
        return this.props.grid.isGhostIndex(index, -1);
    };

    private renderGhostCell = (index: number, extremaClasses: string[]) => {
        const rect = this.props.grid.getGhostCellRect(index, 0);
        return (
            <RowHeaderCell
                className={classNames(extremaClasses)}
                index={index}
                key={Classes.rowIndexClass(index)}
                loading={this.props.loading}
                style={{ height: `${rect.height}px` }}
            />
        );
    };

    private toRegion = (index1: number, index2?: number) => {
        // the `this` value is messed up for Regions.row, so we have to have a wrapper function here
        return Regions.row(index1, index2);
    };
}

/**
 * A default implementation of `IRowHeaderRenderer` that displays 1-indexed
 * numbers for each row.
 */
export function renderDefaultRowHeader(rowIndex: number) {
    return <RowHeaderCell index={rowIndex} name={`${rowIndex + 1}`} />;
}<|MERGE_RESOLUTION|>--- conflicted
+++ resolved
@@ -19,13 +19,8 @@
 
 import * as Classes from "../common/classes";
 import { RowIndices } from "../common/grid";
-<<<<<<< HEAD
 import { ClientCoordinates } from "../interactions/dragTypes";
 import { IndexedResizeCallback } from "../interactions/resizable";
-=======
-import { IClientCoordinates } from "../interactions/dragTypes";
-import { IIndexedResizeCallback } from "../interactions/resizable";
->>>>>>> 0ef7029d
 import { Orientation } from "../interactions/resizeHandle";
 import { RegionCardinality, Regions } from "../regions";
 import { Header, HeaderProps } from "./header";
@@ -33,23 +28,13 @@
 
 export type RowHeaderRenderer = (rowIndex: number) => React.ReactElement<RowHeaderCellProps>;
 
-<<<<<<< HEAD
 export interface RowHeights {
-    minRowHeight?: number;
-    maxRowHeight?: number;
-    defaultRowHeight?: number;
-}
-
-export interface RowHeaderProps extends HeaderProps, RowHeights, RowIndices {
-=======
-export interface IRowHeights {
     minRowHeight: number;
     maxRowHeight: number;
     defaultRowHeight: number;
 }
 
-export interface IRowHeaderProps extends IHeaderProps, IRowHeights, RowIndices {
->>>>>>> 0ef7029d
+export interface RowHeaderProps extends HeaderProps, RowHeights, RowIndices {
     /**
      * A callback invoked when user is done resizing the column
      */
