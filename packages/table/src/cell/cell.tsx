/*
 * Copyright 2016 Palantir Technologies, Inc. All rights reserved.
 * Licensed under the Apache License, Version 2.0 (the "License");
 * you may not use this file except in compliance with the License.
 * You may obtain a copy of the License at
 *
 *     http://www.apache.org/licenses/LICENSE-2.0
 *
 * Unless required by applicable law or agreed to in writing, software
 * distributed under the License is distributed on an "AS IS" BASIS,
 * WITHOUT WARRANTIES OR CONDITIONS OF ANY KIND, either express or implied.
 * See the License for the specific language governing permissions and
 * limitations under the License.
 */

import classNames from "classnames";
import React from "react";

<<<<<<< HEAD
import {
    Classes as CoreClasses,
    DISPLAYNAME_PREFIX,
    IntentProps,
    Props,
    Ref,
    Utils as CoreUtils,
} from "@blueprintjs/core";
=======
import { Classes as CoreClasses, Utils as CoreUtils, DISPLAYNAME_PREFIX, IntentProps, Props } from "@blueprintjs/core";
>>>>>>> 14b01e25

import * as Classes from "../common/classes";
import { LoadableContent } from "../common/loadableContent";
import { JSONFormat } from "./formats/jsonFormat";
import { JSONFormat2 } from "./formats/jsonFormat2";
import { TruncatedFormat } from "./formats/truncatedFormat";
import { TruncatedFormat2 } from "./formats/truncatedFormat2";

export interface CellProps extends IntentProps, Props {
    key?: string;

    children?: React.ReactNode;

    style?: React.CSSProperties;

    /**
     * The column index of the cell. If provided, this will be passed as an argument to any callbacks
     * when they are invoked.
     */
    columnIndex?: number;

    /**
     * If `true`, the cell will be rendered above overlay layers to enable mouse
     * interactions within the cell.
     *
     * @default false
     */
    interactive?: boolean;

    /**
     * An optional native tooltip that is displayed on hover.
     * If `true`, content will be replaced with a fixed-height skeleton.
     *
     * @default false
     */
    loading?: boolean;

    /**
     * The row index of the cell. If provided, this will be passed as an argument to any callbacks
     * when they are invoked.
     */
    rowIndex?: number;

    /**
     * An optional native tooltip that is displayed on hover.
     */
    tooltip?: string;

    /**
     * If `true`, the cell contents will be wrapped in a `div` with
     * styling that will prevent the content from overflowing the cell.
     *
     * @default true
     */
    truncated?: boolean;

    /**
     * If `true`, the cell contents will be wrapped in a `div` with
     * styling that will cause text to wrap, rather than displaying it on a single line.
     *
     * @default false
     */
    wrapText?: boolean;

    /**
     * Allows for setting a tab index on the cell, so the cell can be browser-focusable.
     */
    tabIndex?: number;

    /**
     * Callback invoked when the cell is focused and a key is pressed down.
     */
    onKeyDown?: React.KeyboardEventHandler<HTMLElement>;

    /**
     * Callback invoked when the cell is focused and a key is released.
     */
    onKeyUp?: React.KeyboardEventHandler<HTMLElement>;

    /**
     * Callback invoked when a character-key is pressed.
     */
    onKeyPress?: React.KeyboardEventHandler<HTMLElement>;

    /**
     * A ref handle to capture the outer div of this cell. Used internally.
     */
<<<<<<< HEAD
    cellRef?: Ref<HTMLDivElement>;
=======
    cellRef?: React.Ref<HTMLDivElement>;
>>>>>>> 14b01e25
}

export type CellRenderer = (rowIndex: number, columnIndex: number) => React.ReactElement<CellProps> | undefined;

export const emptyCellRenderer = () => <Cell />;

export class Cell extends React.Component<CellProps> {
    public static displayName = `${DISPLAYNAME_PREFIX}.Cell`;

    public static defaultProps = {
        truncated: true,
        wrapText: false,
    };

    public shouldComponentUpdate(nextProps: CellProps) {
        // deeply compare "style," because a new but identical object might have been provided.
        return (
            !CoreUtils.shallowCompareKeys(this.props, nextProps, { exclude: ["style"] }) ||
            !CoreUtils.deepCompareKeys(this.props.style, nextProps.style)
        );
    }

    public render() {
        const {
            cellRef,
            tabIndex,
            onKeyDown,
            onKeyUp,
            onKeyPress,
            style,
            intent,
            interactive,
            loading,
            tooltip,
            truncated,
            className,
            wrapText,
        } = this.props;

        const classes = classNames(
            Classes.TABLE_CELL,
            CoreClasses.intentClass(intent),
            {
                [Classes.TABLE_CELL_INTERACTIVE]: interactive,
                [CoreClasses.LOADING]: loading,
                [Classes.TABLE_TRUNCATED_CELL]: truncated,
            },
            className,
        );

        const textClasses = classNames({
            [Classes.TABLE_TRUNCATED_TEXT]: truncated,
            [Classes.TABLE_NO_WRAP_TEXT]: !wrapText,
        });

        // add width and height to the children, for use in shouldComponentUpdate in truncatedFormat
        // note: these aren't actually used by truncated format, just in shouldComponentUpdate
        const modifiedChildren = React.Children.map(this.props.children, child => {
            const isFormatElement =
                // eslint-disable-next-line deprecation/deprecation
                CoreUtils.isElementOfType(child, TruncatedFormat) ||
                CoreUtils.isElementOfType(child, TruncatedFormat2) ||
                // eslint-disable-next-line deprecation/deprecation
                CoreUtils.isElementOfType(child, JSONFormat) ||
                CoreUtils.isElementOfType(child, JSONFormat2);
            if (style != null && React.isValidElement(child) && isFormatElement) {
                return React.cloneElement(child as React.ReactElement<any>, {
                    parentCellHeight: style.height === undefined ? undefined : parseInt(style.height.toString(), 10),
                    parentCellWidth: style.width === undefined ? undefined : parseInt(style.width.toString(), 10),
                });
            }
            return child;
        });

        const content = <div className={textClasses}>{modifiedChildren}</div>;

        return (
            <div
                className={classes}
                title={tooltip}
                ref={cellRef}
                {...{ style, tabIndex, onKeyDown, onKeyUp, onKeyPress }}
            >
                <LoadableContent loading={loading ?? false} variableLength={true}>
                    {content}
                </LoadableContent>
            </div>
        );
    }
}<|MERGE_RESOLUTION|>--- conflicted
+++ resolved
@@ -16,25 +16,12 @@
 import classNames from "classnames";
 import React from "react";
 
-<<<<<<< HEAD
-import {
-    Classes as CoreClasses,
-    DISPLAYNAME_PREFIX,
-    IntentProps,
-    Props,
-    Ref,
-    Utils as CoreUtils,
-} from "@blueprintjs/core";
-=======
 import { Classes as CoreClasses, Utils as CoreUtils, DISPLAYNAME_PREFIX, IntentProps, Props } from "@blueprintjs/core";
->>>>>>> 14b01e25
 
 import * as Classes from "../common/classes";
 import { LoadableContent } from "../common/loadableContent";
 import { JSONFormat } from "./formats/jsonFormat";
-import { JSONFormat2 } from "./formats/jsonFormat2";
 import { TruncatedFormat } from "./formats/truncatedFormat";
-import { TruncatedFormat2 } from "./formats/truncatedFormat2";
 
 export interface CellProps extends IntentProps, Props {
     key?: string;
@@ -115,11 +102,7 @@
     /**
      * A ref handle to capture the outer div of this cell. Used internally.
      */
-<<<<<<< HEAD
-    cellRef?: Ref<HTMLDivElement>;
-=======
     cellRef?: React.Ref<HTMLDivElement>;
->>>>>>> 14b01e25
 }
 
 export type CellRenderer = (rowIndex: number, columnIndex: number) => React.ReactElement<CellProps> | undefined;
@@ -179,12 +162,7 @@
         // note: these aren't actually used by truncated format, just in shouldComponentUpdate
         const modifiedChildren = React.Children.map(this.props.children, child => {
             const isFormatElement =
-                // eslint-disable-next-line deprecation/deprecation
-                CoreUtils.isElementOfType(child, TruncatedFormat) ||
-                CoreUtils.isElementOfType(child, TruncatedFormat2) ||
-                // eslint-disable-next-line deprecation/deprecation
-                CoreUtils.isElementOfType(child, JSONFormat) ||
-                CoreUtils.isElementOfType(child, JSONFormat2);
+                CoreUtils.isElementOfType(child, TruncatedFormat) || CoreUtils.isElementOfType(child, JSONFormat);
             if (style != null && React.isValidElement(child) && isFormatElement) {
                 return React.cloneElement(child as React.ReactElement<any>, {
                     parentCellHeight: style.height === undefined ? undefined : parseInt(style.height.toString(), 10),
