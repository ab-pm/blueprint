--- conflicted
+++ resolved
@@ -109,16 +109,12 @@
 
 export const emptyCellRenderer = () => <Cell />;
 
-<<<<<<< HEAD
-export class Cell extends React.Component<CellProps> {
-=======
 /**
  * Cell component.
  *
  * @see https://blueprintjs.com/docs/#table/api.cell
  */
-export class Cell extends React.Component<ICellProps> {
->>>>>>> ac8eec58
+export class Cell extends React.Component<CellProps> {
     public static displayName = `${DISPLAYNAME_PREFIX}.Cell`;
 
     public static defaultProps = {
