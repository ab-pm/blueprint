/*
 * Copyright 2016 Palantir Technologies, Inc. All rights reserved.
 * Licensed under the Apache License, Version 2.0 (the "License");
 * you may not use this file except in compliance with the License.
 * You may obtain a copy of the License at
 *
 *     http://www.apache.org/licenses/LICENSE-2.0
 *
 * Unless required by applicable law or agreed to in writing, software
 * distributed under the License is distributed on an "AS IS" BASIS,
 * WITHOUT WARRANTIES OR CONDITIONS OF ANY KIND, either express or implied.
 * See the License for the specific language governing permissions and
 * limitations under the License.
 */

import classNames from "classnames";
import * as React from "react";

import {
    DISPLAYNAME_PREFIX,
    EditableText,
    HotkeyConfig,
    HotkeysTarget,
    EditableTextProps,
    Utils as CoreUtils,
    UseHotkeysReturnValue,
} from "@blueprintjs/core";

import * as Classes from "../common/classes";
import { Draggable } from "../interactions/draggable";
import { Cell, CellProps } from "./cell";

export interface EditableCellProps extends Omit<CellProps, "onKeyDown" | "onKeyUp"> {
    /**
     * Whether the given cell is the current active/focused cell.
     */
    isFocused?: boolean;

    /**
     * The value displayed in the text box. Be sure to update this value when
     * rendering this component after a confirmed change.
     */
    value?: string;

    /**
     * A listener that is triggered if the user cancels the edit. This is
     * important to listen to if you are doing anything with `onChange` events,
     * since you'll likely want to revert whatever changes you made. The
     * callback will also receive the row index and column index if they were
     * originally provided via props.
     */
    onCancel?: (value: string, rowIndex?: number, columnIndex?: number) => void;

    /**
     * A listener that is triggered as soon as the editable name is modified.
     * This can be due, for example, to keyboard input or the clipboard. The
     * callback will also receive the row index and column index if they were
     * originally provided via props.
     */
    onChange?: (value: string, rowIndex?: number, columnIndex?: number) => void;

    /**
     * A listener that is triggered once the editing is confirmed. This is
     * usually due to the <code>return</code> (or <code>enter</code>) key press.
     * The callback will also receive the row index and column index if they
     * were originally provided via props.
     */
    onConfirm?: (value: string, rowIndex?: number, columnIndex?: number) => void;

    /**
     * Props that should be passed to the EditableText when it is used to edit
     */
    editableTextProps?: EditableTextProps;
}

export interface EditableCellState {
    isEditing?: boolean;
    savedValue?: string;
    dirtyValue?: string;
}

export class EditableCell extends React.Component<EditableCellProps, EditableCellState> {
    public static displayName = `${DISPLAYNAME_PREFIX}.EditableCell`;

    public static defaultProps = {
        truncated: true,
        wrapText: false,
    };

    private cellRef: HTMLElement | null | undefined;

    private refHandlers = {
        cell: (ref: HTMLElement | null) => {
            this.cellRef = ref;
        },
    };

<<<<<<< HEAD
    public state: EditableCellState = {
        isEditing: false,
        savedValue: this.props.value,
    };
=======
    public constructor(props: IEditableCellProps) {
        super(props);
        this.state = {
            isEditing: false,
            savedValue: props.value,
        };
    }
>>>>>>> 0ef7029d

    public componentDidMount() {
        this.checkShouldFocus();
    }

    public componentDidUpdate(prevProps: EditableCellProps) {
        const didPropsChange =
            !CoreUtils.shallowCompareKeys(this.props, prevProps, { exclude: ["style"] }) ||
            !CoreUtils.deepCompareKeys(this.props, prevProps, ["style"]);

        const { value } = this.props;
        if (didPropsChange && value != null) {
            this.setState({ savedValue: value, dirtyValue: value });
        }

        this.checkShouldFocus();
    }

    public shouldComponentUpdate(nextProps: EditableCellProps, nextState: EditableCellState) {
        return (
            !CoreUtils.shallowCompareKeys(this.props, nextProps, { exclude: ["style"] }) ||
            !CoreUtils.shallowCompareKeys(this.state, nextState) ||
            !CoreUtils.deepCompareKeys(this.props, nextProps, ["style"])
        );
    }

    public render() {
        return <HotkeysTarget hotkeys={this.hotkeys}>{this.renderCell}</HotkeysTarget>;
    }

    private renderCell = ({ handleKeyDown, handleKeyUp }: UseHotkeysReturnValue) => {
        const {
            editableTextProps,
            onCancel,
            onChange,
            onConfirm,
            tabIndex = 0,
            truncated,
            wrapText,
            ...spreadableProps
        } = this.props;

        const { isEditing, dirtyValue, savedValue } = this.state;
        const interactive = spreadableProps.interactive || isEditing;

        let cellContents: JSX.Element | undefined;
        if (isEditing) {
            const className = editableTextProps ? editableTextProps.className : null;
            cellContents = (
                <EditableText
                    {...editableTextProps}
                    isEditing={true}
                    className={classNames(Classes.TABLE_EDITABLE_TEXT, Classes.TABLE_EDITABLE_NAME, className)}
                    intent={spreadableProps.intent}
                    minWidth={0}
                    onCancel={this.handleCancel}
                    onChange={this.handleChange}
                    onConfirm={this.handleConfirm}
                    onEdit={this.handleEdit}
                    placeholder=""
                    selectAllOnFocus={false}
                    value={dirtyValue}
                />
            );
        } else {
            const textClasses = classNames(Classes.TABLE_EDITABLE_TEXT, {
                [Classes.TABLE_TRUNCATED_TEXT]: truncated,
                [Classes.TABLE_NO_WRAP_TEXT]: !wrapText,
            });

            cellContents = <div className={textClasses}>{savedValue}</div>;
        }

        return (
            <Cell
                {...spreadableProps}
                wrapText={wrapText}
                truncated={false}
                interactive={interactive}
                cellRef={this.refHandlers.cell}
                onKeyDown={handleKeyDown}
                onKeyPress={this.handleKeyPress}
                onKeyUp={handleKeyUp}
                tabIndex={tabIndex}
            >
                <Draggable
                    onActivate={this.handleCellActivate}
                    onDoubleClick={this.handleCellDoubleClick}
                    preventDefault={false}
                    stopPropagation={interactive}
                >
                    {cellContents}
                </Draggable>
            </Cell>
        );
    };

    private checkShouldFocus() {
        if (this.props.isFocused && !this.state.isEditing) {
            // don't focus if we're editing -- we'll lose the fact that we're editing
            this.cellRef?.focus();
        }
    }

    private handleKeyPress = () => {
        if (this.state.isEditing || !this.props.isFocused) {
            return;
        }
        // setting dirty value to empty string because apparently the text field will pick up the key and write it in there
        this.setState({ isEditing: true, dirtyValue: "", savedValue: this.state.savedValue });
    };

    private handleEdit = () => {
        this.setState({ isEditing: true, dirtyValue: this.state.savedValue });
    };

    private handleCancel = (value: string) => {
        // don't strictly need to clear the dirtyValue, but it's better hygiene
        this.setState({ isEditing: false, dirtyValue: undefined });
        this.invokeCallback(this.props.onCancel, value);
    };

    private handleChange = (value: string) => {
        this.setState({ dirtyValue: value });
        this.invokeCallback(this.props.onChange, value);
    };

    private handleConfirm = (value: string) => {
        this.setState({ isEditing: false, savedValue: value, dirtyValue: undefined });
        this.invokeCallback(this.props.onConfirm, value);
    };

    private invokeCallback(
        callback: ((value: string, rowIndex?: number, columnIndex?: number) => void) | undefined,
        value: string,
    ) {
        // pass through the row and column indices if they were provided as props by the consumer
        const { rowIndex, columnIndex } = this.props;
        callback?.(value, rowIndex, columnIndex);
    }

    private handleCellActivate = (_event: MouseEvent) => {
        return true;
    };

    private handleCellDoubleClick = (_event: MouseEvent) => {
        this.handleEdit();
    };

    private hotkeys: HotkeyConfig[] = [
        {
            combo: "f2",
            group: "Table",
            label: "Edit the currently focused cell",
            onKeyDown: this.handleEdit,
        },
    ];
}<|MERGE_RESOLUTION|>--- conflicted
+++ resolved
@@ -95,20 +95,10 @@
         },
     };
 
-<<<<<<< HEAD
     public state: EditableCellState = {
         isEditing: false,
         savedValue: this.props.value,
     };
-=======
-    public constructor(props: IEditableCellProps) {
-        super(props);
-        this.state = {
-            isEditing: false,
-            savedValue: props.value,
-        };
-    }
->>>>>>> 0ef7029d
 
     public componentDidMount() {
         this.checkShouldFocus();
