@# Table

The [__@blueprintjs/table__ package](https://www.npmjs.com/package/@blueprintjs/select) provides components
to build a highly interactive table or spreadsheet UI.

<div class="@ns-callout @ns-large @ns-intent-primary @ns-icon-info-sign">

If you are looking for the simpler Blueprint-styled HTML `<table>` instead, see
[the `HTMLTable` component in **@blueprintjs/core**](#core/components/html-table).
</div>

Make sure to review the [getting started docs for installation info](#blueprint/getting-started).

```sh
npm install --save @blueprintjs/table
```

Do not forget to include `table.css` on your page:

```scss
@import "~@blueprintjs/table/lib/css/table.css";
```

<<<<<<< HEAD
=======
<div class="@ns-callout @ns-intent-warning @ns-icon-warning-sign">

<h4 class="@ns-heading">Additional CSS required</h4>

__ColumnHeaderCell2__, __JSONFormat2__, and __TruncatedFormat2__ (available since @blueprintjs/table v4.6.0)
depend on @blueprintjs/popover2 styles, so you must also import this CSS file for those components
to display properly:

```scss
@import "~@blueprintjs/popover2/lib/css/blueprint-popover2.css";
```
</div>

>>>>>>> 14b01e25
### Features

* High-scale, data-agnostic
* Customizable cell and header rendering
* Virtualized viewport rendering
* Selectable rows, columns and cells
* Resizable rows and columns
* Editable headers and cells
* Integrated header and context menus

@## Basic usage

<div class="@ns-callout @ns-large @ns-intent-success @ns-icon-star">

There is an updated version of the table component with some new features and compatibility with the
[new hotkeys API](#core/components/hotkeys-target2): see [Table2](#table/table2).
</div>

To create a table, you must define the rows and columns. Add children to the `Table` to create columns,
and change the `numRows` prop on the `Table` to set the number of rows.

`Table` uses `HotkeysTarget` from `@blueprintjs/core` to bind some built-in hotkeys. For this feature
to work, must configure a [HotkeysProvider](#core/context/hotkeys-provider) in your application.

This code creates an empty table with three columns and five rows:

```tsx
import { HotkeysProvider } from "@blueprintjs/core";
import { Column, Table } from "@blueprintjs/table";
import React from "react";
import ReactDOM from "react-dom";

ReactDOM.render(
    <HotkeysProvider>
        <Table numRows={5}>
            <Column />
            <Column />
            <Column />
        </Table>
    </HotkeysProvider>,
    document.querySelector("#app"),
);
```

The table is **data-agnostic**. It doesn't store any data internally, so it is up to you to bind the table to your data.

You can specify how the data is displayed by defining the `cellRenderer` prop on each `Column` component.
This is useful when working with typed columnar data, like database results.

For example, this creates a table that renders dollar and euro values:

```tsx
import { Cell, Column, Table } from "@blueprintjs/table";

const dollarCellRenderer = (rowIndex: number) => (
    <Cell>{`$${(rowIndex * 10).toFixed(2)}`}</Cell>
);
const euroCellRenderer = (rowIndex: number) => (
    <Cell>{`€${(rowIndex * 10 * 0.85).toFixed(2)}`}</Cell>
);

<Table numRows={10}>
    <Column name="Dollars" cellRenderer={dollarCellRenderer}/>
    <Column name="Euros" cellRenderer={euroCellRenderer} />
</Table>
```

@reactExample TableDollarExample

@page features
@page api<|MERGE_RESOLUTION|>--- conflicted
+++ resolved
@@ -21,22 +21,6 @@
 @import "~@blueprintjs/table/lib/css/table.css";
 ```
 
-<<<<<<< HEAD
-=======
-<div class="@ns-callout @ns-intent-warning @ns-icon-warning-sign">
-
-<h4 class="@ns-heading">Additional CSS required</h4>
-
-__ColumnHeaderCell2__, __JSONFormat2__, and __TruncatedFormat2__ (available since @blueprintjs/table v4.6.0)
-depend on @blueprintjs/popover2 styles, so you must also import this CSS file for those components
-to display properly:
-
-```scss
-@import "~@blueprintjs/popover2/lib/css/blueprint-popover2.css";
-```
-</div>
-
->>>>>>> 14b01e25
 ### Features
 
 * High-scale, data-agnostic
@@ -58,27 +42,16 @@
 To create a table, you must define the rows and columns. Add children to the `Table` to create columns,
 and change the `numRows` prop on the `Table` to set the number of rows.
 
-`Table` uses `HotkeysTarget` from `@blueprintjs/core` to bind some built-in hotkeys. For this feature
-to work, must configure a [HotkeysProvider](#core/context/hotkeys-provider) in your application.
-
-This code creates an empty table with three columns and five rows:
+For example, this code creates an empty table with three columns and five rows:
 
 ```tsx
-import { HotkeysProvider } from "@blueprintjs/core";
 import { Column, Table } from "@blueprintjs/table";
-import React from "react";
-import ReactDOM from "react-dom";
 
-ReactDOM.render(
-    <HotkeysProvider>
-        <Table numRows={5}>
-            <Column />
-            <Column />
-            <Column />
-        </Table>
-    </HotkeysProvider>,
-    document.querySelector("#app"),
-);
+<Table numRows={5}>
+    <Column />
+    <Column />
+    <Column />
+</Table>
 ```
 
 The table is **data-agnostic**. It doesn't store any data internally, so it is up to you to bind the table to your data.
@@ -106,5 +79,6 @@
 
 @reactExample TableDollarExample
 
+@page table2
 @page features
 @page api