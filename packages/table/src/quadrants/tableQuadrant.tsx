/*
 * Copyright 2017 Palantir Technologies, Inc. All rights reserved.
 *
 * Licensed under the Apache License, Version 2.0 (the "License");
 * you may not use this file except in compliance with the License.
 * You may obtain a copy of the License at
 *
 *     http://www.apache.org/licenses/LICENSE-2.0
 *
 * Unless required by applicable law or agreed to in writing, software
 * distributed under the License is distributed on an "AS IS" BASIS,
 * WITHOUT WARRANTIES OR CONDITIONS OF ANY KIND, either express or implied.
 * See the License for the specific language governing permissions and
 * limitations under the License.
 */

import classNames from "classnames";
import React from "react";

<<<<<<< HEAD
import { AbstractComponent, Props, Ref } from "@blueprintjs/core";
=======
import { AbstractComponent2, Props } from "@blueprintjs/core";
>>>>>>> 14b01e25

import * as Classes from "../common/classes";
import * as Errors from "../common/errors";
import { Grid } from "../common/grid";

export enum QuadrantType {
    /**
     * The main quadrant beneath any frozen rows or columns.
     */
    MAIN = "main",

    /**
     * The top quadrant, containing column headers and frozen rows.
     */
    TOP = "top",

    /**
     * The left quadrant, containing row headers and frozen columns.
     */
    LEFT = "left",

    /**
     * The top-left quadrant, containing the headers and cells common to both
     * the frozen columns and frozen rows.
     */
    TOP_LEFT = "top-left",
}

export interface TableQuadrantProps extends Props {
    /**
     * A callback that receives a `ref` to the quadrant's body-wrapping element. Will need to be
     * provided only for the MAIN quadrant, because that quadrant contains the main table body.
     */
<<<<<<< HEAD
    bodyRef?: Ref<HTMLDivElement>;
=======
    bodyRef?: React.Ref<HTMLDivElement>;
>>>>>>> 14b01e25

    /**
     * The grid computes sizes of cells, rows, or columns from the
     * configurable `columnWidths` and `rowHeights`.
     */
    grid: Grid;

    /**
     * If `false`, hides the row headers and settings menu.
     *
     * @default true
     */
    enableRowHeader?: boolean;

    /**
     * An optional callback invoked when the quadrant is scrolled via the scrollbar OR the trackpad/mouse wheel.
     * This callback really only makes sense for the MAIN quadrant, because that's the only quadrant whose
     * scrollbar is visible. Other quadrants should simply provide an `onWheel` callback.
     */
    onScroll?: React.EventHandler<React.UIEvent<HTMLDivElement>>;

    /**
     * An optional callback invoked when the quadrant is scrolled via the trackpad/mouse wheel. This
     * callback should be provided for all quadrant types except MAIN, which should provide the more
     * generic `onScroll` callback.
     */
    onWheel?: React.EventHandler<React.WheelEvent<HTMLDivElement>>;

    /**
     * A callback that receives a `ref` to the quadrant's outermost element.
     */
<<<<<<< HEAD
    quadrantRef?: Ref<HTMLDivElement>;
=======
    quadrantRef?: React.Ref<HTMLDivElement>;
>>>>>>> 14b01e25

    /**
     * The quadrant type. Informs the values of the parameters that will be passed to the
     * `render...` callbacks, assuming an expected stacking order of the four quadrants.
     */
    quadrantType: QuadrantType;

    /**
     * A callback that renders the table menu (the rectangle in the top-left corner).
     */
    menuRenderer?: () => JSX.Element | undefined;

    /**
     * A callback that renders either all of or just the frozen section of the column header.
     */
    columnHeaderCellRenderer?: (showFrozenColumnsOnly: boolean) => JSX.Element | undefined;

    /**
     * A callback that renders either all of or just the frozen section of the row header.
     */
    rowHeaderCellRenderer?: (showFrozenRowsOnly: boolean) => JSX.Element | undefined;

    /**
     * A callback that renders either all of or just frozen sections of the table body.
     */
    bodyRenderer: (
        quadrantType: QuadrantType,
        showFrozenRowsOnly?: boolean,
        showFrozenColumnsOnly?: boolean,
    ) => JSX.Element | undefined;

    /**
     * A callback that receives a `ref` to the quadrant's scroll-container element.
     */
<<<<<<< HEAD
    scrollContainerRef?: Ref<HTMLDivElement>;
=======
    scrollContainerRef?: React.Ref<HTMLDivElement>;
>>>>>>> 14b01e25

    /**
     * CSS styles to apply to the quadrant's outermost element.
     */
    style?: React.CSSProperties;

    /**
     * If `false`, hides the column headers.
     *
     * @default true
     */
    enableColumnHeader?: boolean;
}

export class TableQuadrant extends AbstractComponent<TableQuadrantProps> {
    // we want the user to explicitly pass a quadrantType. define defaultProps as a Partial to avoid
    // declaring that and other required props here.
<<<<<<< HEAD
    public static defaultProps: Partial<TableQuadrantProps> = {
=======
    public static defaultProps: Partial<ITableQuadrantProps> = {
        enableColumnHeader: true,
>>>>>>> 14b01e25
        enableRowHeader: true,
    };

    public render() {
        const { grid, enableRowHeader, quadrantType, bodyRenderer, enableColumnHeader } = this.props;

        const showFrozenRowsOnly = quadrantType === QuadrantType.TOP || quadrantType === QuadrantType.TOP_LEFT;
        const showFrozenColumnsOnly = quadrantType === QuadrantType.LEFT || quadrantType === QuadrantType.TOP_LEFT;

        const className = classNames(Classes.TABLE_QUADRANT, this.getQuadrantCssClass(), this.props.className);

        const maybeMenu = enableRowHeader && this.props.menuRenderer?.();
        const maybeRowHeader = enableRowHeader && this.props.rowHeaderCellRenderer?.(showFrozenRowsOnly);
        const maybeColumnHeader = enableColumnHeader && this.props.columnHeaderCellRenderer?.(showFrozenColumnsOnly);
        const body = bodyRenderer(quadrantType, showFrozenRowsOnly, showFrozenColumnsOnly);

        // need to set bottom container size to prevent overlay clipping on scroll
        const bottomContainerStyle = {
            height: grid.getHeight(),
            width: grid.getWidth(),
        };

        return (
            <div className={className} style={this.props.style} ref={this.props.quadrantRef}>
                <div
                    className={Classes.TABLE_QUADRANT_SCROLL_CONTAINER}
                    ref={this.props.scrollContainerRef}
                    onScroll={this.props.onScroll}
                    onWheel={this.props.onWheel}
                >
                    <div className={Classes.TABLE_TOP_CONTAINER}>
                        {maybeMenu}
                        {maybeColumnHeader}
                    </div>
                    <div className={Classes.TABLE_BOTTOM_CONTAINER} style={bottomContainerStyle}>
                        {maybeRowHeader}
                        <div className={Classes.TABLE_QUADRANT_BODY_CONTAINER} ref={this.props.bodyRef}>
                            {body}
                        </div>
                    </div>
                </div>
            </div>
        );
    }

    protected validateProps(nextProps: TableQuadrantProps) {
        const { quadrantType } = nextProps;
        if (nextProps.onScroll != null && quadrantType != null && quadrantType !== QuadrantType.MAIN) {
            console.warn(Errors.QUADRANT_ON_SCROLL_UNNECESSARILY_DEFINED);
        }
    }

    private getQuadrantCssClass() {
        switch (this.props.quadrantType) {
            case QuadrantType.MAIN:
                return Classes.TABLE_QUADRANT_MAIN;
            case QuadrantType.TOP:
                return Classes.TABLE_QUADRANT_TOP;
            case QuadrantType.LEFT:
                return Classes.TABLE_QUADRANT_LEFT;
            case QuadrantType.TOP_LEFT:
                return Classes.TABLE_QUADRANT_TOP_LEFT;
            default:
                return undefined;
        }
    }
}<|MERGE_RESOLUTION|>--- conflicted
+++ resolved
@@ -17,11 +17,7 @@
 import classNames from "classnames";
 import React from "react";
 
-<<<<<<< HEAD
-import { AbstractComponent, Props, Ref } from "@blueprintjs/core";
-=======
-import { AbstractComponent2, Props } from "@blueprintjs/core";
->>>>>>> 14b01e25
+import { AbstractComponent, Props } from "@blueprintjs/core";
 
 import * as Classes from "../common/classes";
 import * as Errors from "../common/errors";
@@ -55,11 +51,7 @@
      * A callback that receives a `ref` to the quadrant's body-wrapping element. Will need to be
      * provided only for the MAIN quadrant, because that quadrant contains the main table body.
      */
-<<<<<<< HEAD
-    bodyRef?: Ref<HTMLDivElement>;
-=======
     bodyRef?: React.Ref<HTMLDivElement>;
->>>>>>> 14b01e25
 
     /**
      * The grid computes sizes of cells, rows, or columns from the
@@ -91,11 +83,7 @@
     /**
      * A callback that receives a `ref` to the quadrant's outermost element.
      */
-<<<<<<< HEAD
-    quadrantRef?: Ref<HTMLDivElement>;
-=======
     quadrantRef?: React.Ref<HTMLDivElement>;
->>>>>>> 14b01e25
 
     /**
      * The quadrant type. Informs the values of the parameters that will be passed to the
@@ -130,11 +118,7 @@
     /**
      * A callback that receives a `ref` to the quadrant's scroll-container element.
      */
-<<<<<<< HEAD
-    scrollContainerRef?: Ref<HTMLDivElement>;
-=======
     scrollContainerRef?: React.Ref<HTMLDivElement>;
->>>>>>> 14b01e25
 
     /**
      * CSS styles to apply to the quadrant's outermost element.
@@ -152,12 +136,8 @@
 export class TableQuadrant extends AbstractComponent<TableQuadrantProps> {
     // we want the user to explicitly pass a quadrantType. define defaultProps as a Partial to avoid
     // declaring that and other required props here.
-<<<<<<< HEAD
     public static defaultProps: Partial<TableQuadrantProps> = {
-=======
-    public static defaultProps: Partial<ITableQuadrantProps> = {
         enableColumnHeader: true,
->>>>>>> 14b01e25
         enableRowHeader: true,
     };
 
