--- conflicted
+++ resolved
@@ -1,10 +1,6 @@
 {
     "name": "@blueprintjs/table",
-<<<<<<< HEAD
-    "version": "3.8.23",
-=======
     "version": "3.8.26",
->>>>>>> 4c760e57
     "description": "Scalable interactive table component",
     "main": "lib/cjs/index.js",
     "module": "lib/esm/index.js",
@@ -39,11 +35,7 @@
         "verify": "npm-run-all compile -p dist test lint"
     },
     "dependencies": {
-<<<<<<< HEAD
-        "@blueprintjs/core": "^3.39.0",
-=======
         "@blueprintjs/core": "^3.41.0",
->>>>>>> 4c760e57
         "classnames": "^2.2",
         "prop-types": "^15.7.2",
         "react-lifecycles-compat": "^3.0.4",
