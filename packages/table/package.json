--- conflicted
+++ resolved
@@ -35,12 +35,7 @@
         "verify": "npm-run-all compile -p dist test lint"
     },
     "dependencies": {
-<<<<<<< HEAD
-        "@blueprintjs/core": "^4.11.5",
-=======
         "@blueprintjs/core": "^4.18.0",
-        "@blueprintjs/popover2": "^1.14.1",
->>>>>>> ac8eec58
         "classnames": "^2.3.1",
         "prop-types": "^15.7.2",
         "react-innertext": "^1.1.5",
