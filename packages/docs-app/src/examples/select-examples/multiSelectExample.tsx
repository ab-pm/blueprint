--- conflicted
+++ resolved
@@ -16,22 +16,9 @@
 
 import React from "react";
 
-<<<<<<< HEAD
-import { Button, H5, Intent, TagProps, MenuItem, Switch } from "@blueprintjs/core";
+import { Code, H5, Intent, MenuItem, Popover, Switch, TagProps } from "@blueprintjs/core";
 import { Example, ExampleProps } from "@blueprintjs/docs-theme";
 import { ItemRenderer, MultiSelect } from "@blueprintjs/select";
-
-import {
-    areFilmsEqual,
-    arrayContainsFilm,
-    createFilm,
-    filmSelectProps,
-    Film,
-=======
-import { Code, H5, Intent, MenuItem, Switch, TagProps } from "@blueprintjs/core";
-import { Example, ExampleProps } from "@blueprintjs/docs-theme";
-import { Popover2 } from "@blueprintjs/popover2";
-import { ItemRenderer, MultiSelect2 } from "@blueprintjs/select";
 import {
     areFilmsEqual,
     arrayContainsFilm,
@@ -39,37 +26,26 @@
     Film,
     filterFilm,
     getFilmItemProps,
->>>>>>> 14b01e25
     maybeAddCreatedFilmToArrays,
     maybeDeleteCreatedFilmFromArrays,
     renderCreateFilmsMenuItem,
     TOP_100_FILMS,
 } from "@blueprintjs/select/examples";
 
-<<<<<<< HEAD
-const FilmMultiSelect = MultiSelect.ofType<Film>();
-=======
 import { PropCodeTooltip } from "../../common/propCodeTooltip";
->>>>>>> 14b01e25
 
 const INTENTS = [Intent.NONE, Intent.PRIMARY, Intent.SUCCESS, Intent.DANGER, Intent.WARNING];
 
 export interface MultiSelectExampleState {
     allowCreate: boolean;
     createdItems: Film[];
-<<<<<<< HEAD
-=======
     disabled: boolean;
->>>>>>> 14b01e25
     fill: boolean;
     films: Film[];
     hasInitialContent: boolean;
     intent: boolean;
     items: Film[];
-<<<<<<< HEAD
-=======
     matchTargetWidth: boolean;
->>>>>>> 14b01e25
     openOnKeyDown: boolean;
     popoverMinimal: boolean;
     resetOnSelect: boolean;
@@ -77,13 +53,8 @@
     tagMinimal: boolean;
 }
 
-<<<<<<< HEAD
 export class MultiSelectExample extends React.PureComponent<ExampleProps, MultiSelectExampleState> {
     public state: MultiSelectExampleState = {
-=======
-export class MultiSelectExample extends React.PureComponent<ExampleProps, IMultiSelectExampleState> {
-    public state: IMultiSelectExampleState = {
->>>>>>> 14b01e25
         allowCreate: false,
         createdItems: [],
         disabled: false,
@@ -100,7 +71,7 @@
         tagMinimal: false,
     };
 
-    private popoverRef: React.RefObject<Popover2<any>> = React.createRef();
+    private popoverRef: React.RefObject<Popover<any>> = React.createRef();
 
     private handleAllowCreateChange = this.handleSwitchChange("allowCreate");
 
@@ -139,7 +110,7 @@
 
         return (
             <Example options={this.renderOptions()} {...this.props}>
-                <MultiSelect2<Film>
+                <MultiSelect<Film>
                     {...flags}
                     createNewItemFromQuery={allowCreate ? createFilms : undefined}
                     createNewItemRenderer={allowCreate ? renderCreateFilmsMenuItem : null}
@@ -253,14 +224,8 @@
 
     private renderTag = (film: Film) => film.title;
 
-<<<<<<< HEAD
-    // NOTE: not using Films.itemRenderer here so we can set icons.
-    private renderFilm: ItemRenderer<Film> = (film, { modifiers, handleClick }) => {
-        if (!modifiers.matchesPredicate) {
-=======
     private renderFilm: ItemRenderer<Film> = (film, props) => {
         if (!props.modifiers.matchesPredicate) {
->>>>>>> 14b01e25
             return null;
         }
 
@@ -291,28 +256,6 @@
     }
 
     private selectFilms(filmsToSelect: Film[]) {
-<<<<<<< HEAD
-        const { createdItems, films, items } = this.state;
-
-        let nextCreatedItems = createdItems.slice();
-        let nextFilms = films.slice();
-        let nextItems = items.slice();
-
-        filmsToSelect.forEach(film => {
-            const results = maybeAddCreatedFilmToArrays(nextItems, nextCreatedItems, film);
-            nextItems = results.items;
-            nextCreatedItems = results.createdItems;
-            // Avoid re-creating an item that is already selected (the "Create
-            // Item" option will be shown even if it matches an already selected
-            // item).
-            nextFilms = !arrayContainsFilm(nextFilms, film) ? [...nextFilms, film] : nextFilms;
-        });
-
-        this.setState({
-            createdItems: nextCreatedItems,
-            films: nextFilms,
-            items: nextItems,
-=======
         this.setState(({ createdItems, films, items }) => {
             let nextCreatedItems = createdItems.slice();
             let nextFilms = films.slice();
@@ -332,7 +275,6 @@
                 films: nextFilms,
                 items: nextItems,
             };
->>>>>>> 14b01e25
         });
     }
 
