/*
 * Copyright 2017 Palantir Technologies, Inc. All rights reserved.
 *
 * Licensed under the Apache License, Version 2.0 (the "License");
 * you may not use this file except in compliance with the License.
 * You may obtain a copy of the License at
 *
 *     http://www.apache.org/licenses/LICENSE-2.0
 *
 * Unless required by applicable law or agreed to in writing, software
 * distributed under the License is distributed on an "AS IS" BASIS,
 * WITHOUT WARRANTIES OR CONDITIONS OF ANY KIND, either express or implied.
 * See the License for the specific language governing permissions and
 * limitations under the License.
 */

import React from "react";

import { H5, Menu, MenuDivider, MenuItem, Switch } from "@blueprintjs/core";
import { Example, ExampleProps } from "@blueprintjs/docs-theme";
import { ItemListRendererProps } from "@blueprintjs/select";
import { Film, FilmSelect, filterFilm, TOP_100_FILMS } from "@blueprintjs/select/examples";

export interface SelectExampleState {
    allowCreate: boolean;
    createFirst: boolean;
    createdItems: Film[];
    disableItems: boolean;
    disabled: boolean;
    fill: boolean;
    filterable: boolean;
    grouped: boolean;
    hasInitialContent: boolean;
    matchTargetWidth: boolean;
    minimal: boolean;
    resetOnClose: boolean;
    resetOnQuery: boolean;
    resetOnSelect: boolean;
}

export class SelectExample extends React.PureComponent<ExampleProps, SelectExampleState> {
    public state: SelectExampleState = {
        allowCreate: false,
        createFirst: false,
        createdItems: [],
        disableItems: false,
        disabled: false,
        fill: false,
        filterable: true,
        grouped: false,
        hasInitialContent: false,
        matchTargetWidth: false,
        minimal: false,
        resetOnClose: false,
        resetOnQuery: true,
        resetOnSelect: false,
    };

    private handleAllowCreateChange = this.handleSwitchChange("allowCreate");

    private handleCreateFirstChange = this.handleSwitchChange("createFirst");

    private handleDisabledChange = this.handleSwitchChange("disabled");

    private handleFillChange = this.handleSwitchChange("fill");

    private handleFilterableChange = this.handleSwitchChange("filterable");

    private handleGroupedChange = this.handleSwitchChange("grouped");

    private handleInitialContentChange = this.handleSwitchChange("hasInitialContent");

    private handleItemDisabledChange = this.handleSwitchChange("disableItems");

    private handleMatchTargetWidthChange = this.handleSwitchChange("matchTargetWidth");

    private handleMinimalChange = this.handleSwitchChange("minimal");

    private handleResetOnCloseChange = this.handleSwitchChange("resetOnClose");

    private handleResetOnQueryChange = this.handleSwitchChange("resetOnQuery");

    private handleResetOnSelectChange = this.handleSwitchChange("resetOnSelect");

    public render() {
        const { allowCreate, disabled, disableItems, grouped, matchTargetWidth, minimal, ...flags } = this.state;

        const initialContent = this.getInitialContent();

        return (
            <Example options={this.renderOptions()} {...this.props}>
                <FilmSelect
                    {...flags}
                    allowCreate={allowCreate}
                    createNewItemPosition={this.state.createFirst ? "first" : "last"}
                    disabled={disabled}
                    itemDisabled={this.isItemDisabled}
                    itemListRenderer={grouped ? this.renderGroupedItemList : undefined}
                    itemListPredicate={grouped ? this.groupedItemListPredicate : undefined}
                    initialContent={initialContent}
                    popoverProps={{ matchTargetWidth, minimal }}
                />
            </Example>
        );
    }

    protected renderOptions() {
        return (
            <>
                <H5>Props</H5>
                <Switch label="Filterable" checked={this.state.filterable} onChange={this.handleFilterableChange} />
                <Switch label="Grouped" checked={this.state.grouped} onChange={this.handleGroupedChange} />
                <Switch
                    label="Reset on close"
                    checked={this.state.resetOnClose}
                    onChange={this.handleResetOnCloseChange}
                />
                <Switch
                    label="Reset on query"
                    checked={this.state.resetOnQuery}
                    onChange={this.handleResetOnQueryChange}
                />
                <Switch
                    label="Reset on select"
                    checked={this.state.resetOnSelect}
                    onChange={this.handleResetOnSelectChange}
                />
                <Switch
                    label="Use initial content"
                    checked={this.state.hasInitialContent}
                    onChange={this.handleInitialContentChange}
                />
                <Switch
                    label="Disable films before 2000"
                    checked={this.state.disableItems}
                    onChange={this.handleItemDisabledChange}
                />
                <Switch
                    label="Allow creating new items"
                    checked={this.state.allowCreate}
                    onChange={this.handleAllowCreateChange}
                />
                <Switch
                    label="Create new position: first"
                    disabled={!this.state.allowCreate}
                    checked={this.state.createFirst}
                    onChange={this.handleCreateFirstChange}
                />
                <H5>Appearance props</H5>
                <Switch label="Disabled" checked={this.state.disabled} onChange={this.handleDisabledChange} />
                <Switch label="Fill container width" checked={this.state.fill} onChange={this.handleFillChange} />
                <H5>Popover props</H5>
                <Switch
                    label="Match target width"
                    checked={this.state.matchTargetWidth}
                    onChange={this.handleMatchTargetWidthChange}
                />
                <Switch
                    label="Minimal popover style"
                    checked={this.state.minimal}
                    onChange={this.handleMinimalChange}
                />
            </>
        );
    }

<<<<<<< HEAD
    private handleSwitchChange(prop: keyof SelectExampleState) {
=======
    private getGroup(item: Film) {
        const firstLetter = item.title[0].toUpperCase();
        return /[0-9]/.test(firstLetter) ? "0-9" : firstLetter;
    }

    private getGroupedItems = (filteredItems: Film[]) => {
        return filteredItems.reduce<Array<{ group: string; index: number; items: Film[]; key: number }>>(
            (acc, item, index) => {
                const group = this.getGroup(item);

                const lastGroup = acc.at(-1);
                if (lastGroup && lastGroup.group === group) {
                    lastGroup.items.push(item);
                } else {
                    acc.push({ group, index, items: [item], key: index });
                }

                return acc;
            },
            [],
        );
    };

    private getInitialContent = () => {
        return this.state.hasInitialContent ? (
            <MenuItem disabled={true} text={`${TOP_100_FILMS.length} items loaded.`} roleStructure="listoption" />
        ) : undefined;
    };

    private groupedItemListPredicate = (query: string, items: Film[]) => {
        return items
            .filter((item, index) => filterFilm(query, item, index))
            .sort((a, b) => this.getGroup(a).localeCompare(this.getGroup(b)));
    };

    private handleSwitchChange(prop: keyof ISelectExampleState) {
>>>>>>> ac8eec58
        return (event: React.FormEvent<HTMLInputElement>) => {
            const checked = event.currentTarget.checked;
            this.setState(state => ({ ...state, [prop]: checked }));
        };
    }

    private isItemDisabled = (film: Film) => this.state.disableItems && film.year < 2000;

    private renderGroupedItemList = (listProps: ItemListRendererProps<Film>) => {
        const initialContent = this.getInitialContent();
        const noResults = <MenuItem disabled={true} text="No results." roleStructure="listoption" />;

        // omit noResults if createNewItemFromQuery and createNewItemRenderer are both supplied, and query is not empty
        const createItemView = listProps.renderCreateItem();
        const maybeNoResults = createItemView != null ? null : noResults;

        const menuContent = this.renderGroupedMenuContent(listProps, maybeNoResults, initialContent);
        if (menuContent == null && createItemView == null) {
            return null;
        }
        const { createFirst } = this.state;
        return (
            <Menu role="listbox" {...listProps.menuProps} ulRef={listProps.itemsParentRef}>
                {createFirst && createItemView}
                {menuContent}
                {!createFirst && createItemView}
            </Menu>
        );
    };

    private renderGroupedMenuContent = (
        listProps: ItemListRendererProps<Film>,
        noResults?: React.ReactNode,
        initialContent?: React.ReactNode | null,
    ) => {
        if (listProps.query.length === 0 && initialContent !== undefined) {
            return initialContent;
        }

        const groupedItems = this.getGroupedItems(listProps.filteredItems);

        const menuContent = groupedItems.map(groupedItem => (
            <React.Fragment key={groupedItem.key}>
                <MenuDivider title={groupedItem.group} />
                {groupedItem.items.map((item, index) => listProps.renderItem(item, groupedItem.index + index))}
            </React.Fragment>
        ));

        return groupedItems.length > 0 ? menuContent : noResults;
    };
}<|MERGE_RESOLUTION|>--- conflicted
+++ resolved
@@ -164,9 +164,6 @@
         );
     }
 
-<<<<<<< HEAD
-    private handleSwitchChange(prop: keyof SelectExampleState) {
-=======
     private getGroup(item: Film) {
         const firstLetter = item.title[0].toUpperCase();
         return /[0-9]/.test(firstLetter) ? "0-9" : firstLetter;
@@ -202,8 +199,7 @@
             .sort((a, b) => this.getGroup(a).localeCompare(this.getGroup(b)));
     };
 
-    private handleSwitchChange(prop: keyof ISelectExampleState) {
->>>>>>> ac8eec58
+    private handleSwitchChange(prop: keyof SelectExampleState) {
         return (event: React.FormEvent<HTMLInputElement>) => {
             const checked = event.currentTarget.checked;
             this.setState(state => ({ ...state, [prop]: checked }));
