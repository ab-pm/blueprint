--- conflicted
+++ resolved
@@ -17,21 +17,13 @@
 import React from "react";
 
 import { Button, Classes, FocusStyleManager, InputGroup, Switch } from "@blueprintjs/core";
-<<<<<<< HEAD
-import { Example, handleBooleanChange, ExampleProps } from "@blueprintjs/docs-theme";
-=======
 import { Example, ExampleProps, handleBooleanChange } from "@blueprintjs/docs-theme";
->>>>>>> 14b01e25
 
 export interface FocusExampleState {
     isFocusActive?: boolean;
 }
 
-<<<<<<< HEAD
 export class FocusExample extends React.PureComponent<ExampleProps, FocusExampleState> {
-=======
-export class FocusExample extends React.PureComponent<ExampleProps, IFocusExampleState> {
->>>>>>> 14b01e25
     public state = {
         isFocusActive: true,
     };
