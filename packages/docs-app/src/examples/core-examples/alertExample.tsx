/*
 * Copyright 2015 Palantir Technologies, Inc. All rights reserved.
 *
 * Licensed under the Apache License, Version 2.0 (the "License");
 * you may not use this file except in compliance with the License.
 * You may obtain a copy of the License at
 *
 *     http://www.apache.org/licenses/LICENSE-2.0
 *
 * Unless required by applicable law or agreed to in writing, software
 * distributed under the License is distributed on an "AS IS" BASIS,
 * WITHOUT WARRANTIES OR CONDITIONS OF ANY KIND, either express or implied.
 * See the License for the specific language governing permissions and
 * limitations under the License.
 */

import React from "react";

<<<<<<< HEAD
import { Alert, Button, H5, Intent, OverlayToaster, Switch, Toaster } from "@blueprintjs/core";
import { Example, handleBooleanChange, ExampleProps } from "@blueprintjs/docs-theme";
=======
import { Alert, Button, H5, Intent, Switch, Toaster, ToasterInstance } from "@blueprintjs/core";
import { Example, ExampleProps, handleBooleanChange } from "@blueprintjs/docs-theme";
>>>>>>> 14b01e25

import { BlueprintExampleData } from "../../tags/types";

export interface AlertExampleState {
    canEscapeKeyCancel: boolean;
    canOutsideClickCancel: boolean;
    isLoading: boolean;
    isOpen: boolean;
    isOpenError: boolean;
    willLoad: boolean;
}

<<<<<<< HEAD
export class AlertExample extends React.PureComponent<ExampleProps<BlueprintExampleData>, AlertExampleState> {
    public state: AlertExampleState = {
=======
export class AlertExample extends React.PureComponent<ExampleProps<IBlueprintExampleData>, IAlertExampleState> {
    public state: IAlertExampleState = {
>>>>>>> 14b01e25
        canEscapeKeyCancel: false,
        canOutsideClickCancel: false,
        isLoading: false,
        isOpen: false,
        isOpenError: false,
        willLoad: false,
    };

<<<<<<< HEAD
    private toaster: Toaster;
=======
    private toaster: ToasterInstance;
>>>>>>> 14b01e25

    private handleEscapeKeyChange = handleBooleanChange(canEscapeKeyCancel => this.setState({ canEscapeKeyCancel }));

    private handleOutsideClickChange = handleBooleanChange(click => this.setState({ canOutsideClickCancel: click }));

    private handleWillLoadChange = handleBooleanChange(click => this.setState({ willLoad: click }));

    public render() {
        const { isLoading, isOpen, isOpenError, ...alertProps } = this.state;
        const options = (
            <>
                <H5>Props</H5>
                <Switch
                    checked={this.state.canEscapeKeyCancel}
                    label="Can escape key cancel"
                    onChange={this.handleEscapeKeyChange}
                />
                <Switch
                    checked={this.state.canOutsideClickCancel}
                    label="Can outside click cancel"
                    onChange={this.handleOutsideClickChange}
                />
                <Switch
                    checked={this.state.willLoad}
                    label="Does alert use loading state"
                    onChange={this.handleWillLoadChange}
                />
            </>
        );
        return (
            <Example options={options} {...this.props}>
                <Button onClick={this.handleErrorOpen} text="Open file error alert" />
                <Alert
                    {...alertProps}
                    className={this.props.data.themeName}
                    confirmButtonText="Okay"
                    isOpen={isOpenError}
                    loading={isLoading}
                    onClose={this.handleErrorClose}
                >
                    <p>
                        Couldn't create the file because the containing folder doesn't exist anymore. You will be
                        redirected to your user folder.
                    </p>
                </Alert>

                <Button onClick={this.handleMoveOpen} text="Open file deletion alert" />
                <Alert
                    {...alertProps}
                    className={this.props.data.themeName}
                    cancelButtonText="Cancel"
                    confirmButtonText="Move to Trash"
                    icon="trash"
                    intent={Intent.DANGER}
                    isOpen={isOpen}
                    loading={isLoading}
                    onCancel={this.handleMoveCancel}
                    onConfirm={this.handleMoveConfirm}
                >
                    <p>
                        Are you sure you want to move <b>filename</b> to Trash? You will be able to restore it later,
                        but it will become private to you.
                    </p>
                </Alert>

                <OverlayToaster ref={ref => (this.toaster = ref)} />
            </Example>
        );
    }

    private handleErrorOpen = () => this.setState({ isOpenError: true });

    private handleErrorClose = () => {
        const close = () => this.setState({ isLoading: false, isOpenError: false });
        if (this.state.willLoad) {
            this.setState({ isLoading: true });
            setTimeout(close, 2000);
        } else {
            close();
        }
    };

    private handleMoveOpen = () => this.setState({ isOpen: true });

    private handleMoveConfirm = () => {
        const close = () => {
            this.setState({ isLoading: false, isOpen: false });
            this.toaster.show({ className: this.props.data.themeName, message: TOAST_MESSAGE });
        };
        if (this.state.willLoad) {
            this.setState({ isLoading: true });
            setTimeout(close, 2000);
        } else {
            close();
        }
    };

    private handleMoveCancel = () => this.setState({ isOpen: false });
}

const TOAST_MESSAGE = (
    <div>
        <strong>filename</strong> was moved to Trash
    </div>
);<|MERGE_RESOLUTION|>--- conflicted
+++ resolved
@@ -16,13 +16,8 @@
 
 import React from "react";
 
-<<<<<<< HEAD
 import { Alert, Button, H5, Intent, OverlayToaster, Switch, Toaster } from "@blueprintjs/core";
-import { Example, handleBooleanChange, ExampleProps } from "@blueprintjs/docs-theme";
-=======
-import { Alert, Button, H5, Intent, Switch, Toaster, ToasterInstance } from "@blueprintjs/core";
 import { Example, ExampleProps, handleBooleanChange } from "@blueprintjs/docs-theme";
->>>>>>> 14b01e25
 
 import { BlueprintExampleData } from "../../tags/types";
 
@@ -35,13 +30,8 @@
     willLoad: boolean;
 }
 
-<<<<<<< HEAD
 export class AlertExample extends React.PureComponent<ExampleProps<BlueprintExampleData>, AlertExampleState> {
     public state: AlertExampleState = {
-=======
-export class AlertExample extends React.PureComponent<ExampleProps<IBlueprintExampleData>, IAlertExampleState> {
-    public state: IAlertExampleState = {
->>>>>>> 14b01e25
         canEscapeKeyCancel: false,
         canOutsideClickCancel: false,
         isLoading: false,
@@ -50,11 +40,7 @@
         willLoad: false,
     };
 
-<<<<<<< HEAD
     private toaster: Toaster;
-=======
-    private toaster: ToasterInstance;
->>>>>>> 14b01e25
 
     private handleEscapeKeyChange = handleBooleanChange(canEscapeKeyCancel => this.setState({ canEscapeKeyCancel }));
 
