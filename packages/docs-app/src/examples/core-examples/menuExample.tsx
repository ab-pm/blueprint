/*
 * Copyright 2015 Palantir Technologies, Inc. All rights reserved.
 *
 * Licensed under the Apache License, Version 2.0 (the "License");
 * you may not use this file except in compliance with the License.
 * You may obtain a copy of the License at
 *
 *     http://www.apache.org/licenses/LICENSE-2.0
 *
 * Unless required by applicable law or agreed to in writing, software
 * distributed under the License is distributed on an "AS IS" BASIS,
 * WITHOUT WARRANTIES OR CONDITIONS OF ANY KIND, either express or implied.
 * See the License for the specific language governing permissions and
 * limitations under the License.
 */

<<<<<<< HEAD
import React from "react";
=======
/* eslint-disable deprecation/deprecation, @blueprintjs/no-deprecated-components */

import * as React from "react";
>>>>>>> 14b01e25

import { Classes, Icon, Menu, MenuDivider, MenuItem } from "@blueprintjs/core";
import { Example, ExampleProps } from "@blueprintjs/docs-theme";

export class MenuExample extends React.PureComponent<ExampleProps> {
    public render() {
        return (
            <Example className="docs-menu-example" options={false} {...this.props}>
                <Menu className={Classes.ELEVATION_1}>
                    <MenuItem icon={<PalantirLogo />} text="Custom SVG icon" />
                    <MenuDivider />
                    <MenuItem icon="new-text-box" text="New text box" />
                    <MenuItem icon="new-object" text="New object" />
                    <MenuItem icon="new-link" text="New link" />
                    <MenuDivider />
                    <MenuItem icon="cog" labelElement={<Icon icon="share" />} text="Settings..." intent="primary" />
                </Menu>
                <Menu className={Classes.ELEVATION_1}>
                    <MenuDivider title="Edit" />
                    <MenuItem icon="cut" text="Cut" label="⌘X" />
                    <MenuItem icon="duplicate" text="Copy" label="⌘C" />
                    <MenuItem icon="clipboard" text="Paste" label="⌘V" disabled={true} />
                    <MenuDivider title="Text" />
                    <MenuItem disabled={true} icon="align-left" text="Alignment">
                        <MenuItem icon="align-left" text="Left" />
                        <MenuItem icon="align-center" text="Center" />
                        <MenuItem icon="align-right" text="Right" />
                        <MenuItem icon="align-justify" text="Justify" />
                    </MenuItem>
                    <MenuItem icon="style" text="Style">
                        <MenuItem icon="bold" text="Bold" />
                        <MenuItem icon="italic" text="Italic" />
                        <MenuItem icon="underline" text="Underline" />
                    </MenuItem>
                    <MenuItem icon="asterisk" text="Miscellaneous">
                        <MenuItem icon="badge" text="Badge" />
                        <MenuItem icon="book" text="Long items will truncate when they reach max-width" />
                        <MenuItem icon="more" text="Look in here for even more items">
                            <MenuItem icon="briefcase" text="Briefcase" />
                            <MenuItem icon="calculator" text="Calculator" />
                            <MenuItem icon="dollar" text="Dollar" />
                            <MenuItem icon="dot" text="Shapes">
                                <MenuItem icon="full-circle" text="Full circle" />
                                <MenuItem icon="heart" text="Heart" />
                                <MenuItem icon="ring" text="Ring" />
                                <MenuItem icon="square" text="Square" />
                            </MenuItem>
                        </MenuItem>
                    </MenuItem>
                </Menu>
            </Example>
        );
    }
}

const PalantirLogo: React.FC = () => (
    <svg className={Classes.ICON} width="16" height="16" viewBox="0 0 18 23" xmlns="http://www.w3.org/2000/svg">
        <path
            d="M16.718 16.653L9 20.013l-7.718-3.36L0 19.133 9 23l9-3.868-1.282-2.48zM9 14.738c-3.297 0-5.97-2.696-5.97-6.02C3.03 5.39 5.703 2.695 9 2.695c3.297 0 5.97 2.696 5.97 6.02 0 3.326-2.673 6.022-5.97 6.022zM9 0C4.23 0 .366 3.9.366 8.708c0 4.81 3.865 8.71 8.634 8.71 4.77 0 8.635-3.9 8.635-8.71C17.635 3.898 13.77 0 9 0z"
            fillRule="evenodd"
        />
    </svg>
);<|MERGE_RESOLUTION|>--- conflicted
+++ resolved
@@ -14,13 +14,7 @@
  * limitations under the License.
  */
 
-<<<<<<< HEAD
 import React from "react";
-=======
-/* eslint-disable deprecation/deprecation, @blueprintjs/no-deprecated-components */
-
-import * as React from "react";
->>>>>>> 14b01e25
 
 import { Classes, Icon, Menu, MenuDivider, MenuItem } from "@blueprintjs/core";
 import { Example, ExampleProps } from "@blueprintjs/docs-theme";
