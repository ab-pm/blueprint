/*
 * Copyright 2021 Palantir Technologies, Inc. All rights reserved.
 *
 * Licensed under the Apache License, Version 2.0 (the "License");
 * you may not use this file except in compliance with the License.
 * You may obtain a copy of the License at
 *
 *     http://www.apache.org/licenses/LICENSE-2.0
 *
 * Unless required by applicable law or agreed to in writing, software
 * distributed under the License is distributed on an "AS IS" BASIS,
 * WITHOUT WARRANTIES OR CONDITIONS OF ANY KIND, either express or implied.
 * See the License for the specific language governing permissions and
 * limitations under the License.
 */

<<<<<<< HEAD
import React from "react";

import { Button, Intent, PopoverProps, Popover } from "@blueprintjs/core";
=======
/**
 * @fileoverview This component is DEPRECATED, and the code is frozen.
 * All changes & bugfixes should be made to Popover2 instead.
 */

/* eslint-disable deprecation/deprecation, @blueprintjs/no-deprecated-components */

import * as React from "react";

import { Button, Intent, IPopoverProps, Popover, Position } from "@blueprintjs/core";
>>>>>>> 14b01e25
import { Example, ExampleProps } from "@blueprintjs/docs-theme";

import { FileMenu } from "../core-examples/common/fileMenu";

export class PopoverMinimalExample extends React.PureComponent<ExampleProps> {
    public static displayName = "PopoverMinimalExample";

<<<<<<< HEAD
=======
export class PopoverMinimalExample extends React.PureComponent<ExampleProps> {
>>>>>>> 14b01e25
    public render() {
        const baseProps: Partial<PopoverProps> = { content: <FileMenu />, placement: "bottom-end" };

        return (
            <Example options={false} {...this.props}>
                <Popover
                    {...baseProps}
                    minimal={true}
                    // tslint:disable-next-line jsx-no-lambda
                    renderTarget={({ isOpen, ...p }) => (
                        <Button {...p} active={isOpen} intent={Intent.PRIMARY} text="Minimal" />
                    )}
                />
                <Popover
                    {...baseProps}
                    // tslint:disable-next-line jsx-no-lambda
                    renderTarget={({ isOpen, ...p }) => <Button {...p} active={isOpen} text="Default" />}
                />
            </Example>
        );
    }
}<|MERGE_RESOLUTION|>--- conflicted
+++ resolved
@@ -14,22 +14,9 @@
  * limitations under the License.
  */
 
-<<<<<<< HEAD
 import React from "react";
 
-import { Button, Intent, PopoverProps, Popover } from "@blueprintjs/core";
-=======
-/**
- * @fileoverview This component is DEPRECATED, and the code is frozen.
- * All changes & bugfixes should be made to Popover2 instead.
- */
-
-/* eslint-disable deprecation/deprecation, @blueprintjs/no-deprecated-components */
-
-import * as React from "react";
-
-import { Button, Intent, IPopoverProps, Popover, Position } from "@blueprintjs/core";
->>>>>>> 14b01e25
+import { Button, Intent, Popover, PopoverProps } from "@blueprintjs/core";
 import { Example, ExampleProps } from "@blueprintjs/docs-theme";
 
 import { FileMenu } from "../core-examples/common/fileMenu";
@@ -37,10 +24,6 @@
 export class PopoverMinimalExample extends React.PureComponent<ExampleProps> {
     public static displayName = "PopoverMinimalExample";
 
-<<<<<<< HEAD
-=======
-export class PopoverMinimalExample extends React.PureComponent<ExampleProps> {
->>>>>>> 14b01e25
     public render() {
         const baseProps: Partial<PopoverProps> = { content: <FileMenu />, placement: "bottom-end" };
 
