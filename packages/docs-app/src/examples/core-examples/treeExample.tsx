/*
 * Copyright 2015 Palantir Technologies, Inc. All rights reserved.
 *
 * Licensed under the Apache License, Version 2.0 (the "License");
 * you may not use this file except in compliance with the License.
 * You may obtain a copy of the License at
 *
 *     http://www.apache.org/licenses/LICENSE-2.0
 *
 * Unless required by applicable law or agreed to in writing, software
 * distributed under the License is distributed on an "AS IS" BASIS,
 * WITHOUT WARRANTIES OR CONDITIONS OF ANY KIND, either express or implied.
 * See the License for the specific language governing permissions and
 * limitations under the License.
 */

<<<<<<< HEAD
import { cloneDeep } from "lodash-es";
import React, { useCallback, useReducer } from "react";

import { Classes, ContextMenu, Icon, Intent, Tooltip, TreeNodeInfo, Tree } from "@blueprintjs/core";
import { Example, ExampleProps } from "@blueprintjs/docs-theme";
=======
import cloneDeep from "lodash/cloneDeep";
import * as React from "react";

import { Classes, Icon, Intent, Tree, TreeNodeInfo } from "@blueprintjs/core";
import { Example, ExampleProps } from "@blueprintjs/docs-theme";
import { ContextMenu2, Classes as Popover2Classes, Tooltip2 } from "@blueprintjs/popover2";
>>>>>>> 14b01e25

type NodePath = number[];

type TreeAction =
    | { type: "SET_IS_EXPANDED"; payload: { path: NodePath; isExpanded: boolean } }
    | { type: "DESELECT_ALL" }
    | { type: "SET_IS_SELECTED"; payload: { path: NodePath; isSelected: boolean } };

function forEachNode(nodes: TreeNodeInfo[] | undefined, callback: (node: TreeNodeInfo) => void) {
    if (nodes === undefined) {
        return;
    }

    for (const node of nodes) {
        callback(node);
        forEachNode(node.childNodes, callback);
    }
}

function forNodeAtPath(nodes: TreeNodeInfo[], path: NodePath, callback: (node: TreeNodeInfo) => void) {
    callback(Tree.nodeFromPath(path, nodes));
}

function treeExampleReducer(state: TreeNodeInfo[], action: TreeAction) {
    switch (action.type) {
        case "DESELECT_ALL":
            const newState1 = cloneDeep(state);
            forEachNode(newState1, node => (node.isSelected = false));
            return newState1;
        case "SET_IS_EXPANDED":
            const newState2 = cloneDeep(state);
            forNodeAtPath(newState2, action.payload.path, node => (node.isExpanded = action.payload.isExpanded));
            return newState2;
        case "SET_IS_SELECTED":
            const newState3 = cloneDeep(state);
            forNodeAtPath(newState3, action.payload.path, node => (node.isSelected = action.payload.isSelected));
            return newState3;
        default:
            return state;
    }
}

export const TreeExample: React.FC<ExampleProps> = props => {
<<<<<<< HEAD
    const [nodes, dispatch] = useReducer(treeExampleReducer, INITIAL_STATE);
=======
    const [nodes, dispatch] = React.useReducer(treeExampleReducer, INITIAL_STATE);
>>>>>>> 14b01e25

    const handleNodeClick = useCallback((node: TreeNodeInfo, nodePath: NodePath, e: React.MouseEvent<HTMLElement>) => {
        const originallySelected = node.isSelected;
        if (!e.shiftKey) {
            dispatch({ type: "DESELECT_ALL" });
        }
        dispatch({
            payload: { path: nodePath, isSelected: originallySelected == null ? true : !originallySelected },
            type: "SET_IS_SELECTED",
        });
    }, []);

    const handleNodeCollapse = useCallback((_node: TreeNodeInfo, nodePath: NodePath) => {
        dispatch({
            payload: { path: nodePath, isExpanded: false },
            type: "SET_IS_EXPANDED",
        });
    }, []);

    const handleNodeExpand = useCallback((_node: TreeNodeInfo, nodePath: NodePath) => {
        dispatch({
            payload: { path: nodePath, isExpanded: true },
            type: "SET_IS_EXPANDED",
        });
    }, []);

    return (
        <Example options={false} {...props}>
            <Tree
                contents={nodes}
                onNodeClick={handleNodeClick}
                onNodeCollapse={handleNodeCollapse}
                onNodeExpand={handleNodeExpand}
                className={Classes.ELEVATION_0}
            />
        </Example>
    );
};

const contentSizing = { popoverProps: { popoverClassName: Classes.POPOVER_CONTENT_SIZING } };

/* tslint:disable:object-literal-sort-keys so childNodes can come last */
const INITIAL_STATE: TreeNodeInfo[] = [
    {
        id: 0,
        hasCaret: true,
        icon: "folder-close",
        label: (
            <ContextMenu {...contentSizing} content={<div>Hello there!</div>}>
                Folder 0
            </ContextMenu>
        ),
    },
    {
        id: 1,
        icon: "folder-close",
        isExpanded: true,
        label: (
            <ContextMenu {...contentSizing} content={<div>Hello there!</div>}>
                <Tooltip content="I'm a folder <3" placement="right">
                    Folder 1
                </Tooltip>
            </ContextMenu>
        ),
        childNodes: [
            {
                id: 2,
                icon: "document",
                label: "Item 0",
                secondaryLabel: (
                    <Tooltip content="An eye!">
                        <Icon icon="eye-open" />
                    </Tooltip>
                ),
            },
            {
                id: 3,
                icon: <Icon icon="tag" intent={Intent.PRIMARY} className={Classes.TREE_NODE_ICON} />,
                label: "Organic meditation gluten-free, sriracha VHS drinking vinegar beard man.",
            },
            {
                id: 4,
                hasCaret: true,
                icon: "folder-close",
                label: (
                    <ContextMenu {...contentSizing} content={<div>Hello there!</div>}>
                        <Tooltip content="foo" placement="right">
                            Folder 2
                        </Tooltip>
                    </ContextMenu>
                ),
                childNodes: [
                    { id: 5, label: "No-Icon Item" },
                    { id: 6, icon: "tag", label: "Item 1" },
                    {
                        id: 7,
                        hasCaret: true,
                        icon: "folder-close",
                        label: (
                            <ContextMenu {...contentSizing} content={<div>Hello there!</div>}>
                                Folder 3
                            </ContextMenu>
                        ),
                        childNodes: [
                            { id: 8, icon: "document", label: "Item 0" },
                            { id: 9, icon: "tag", label: "Item 1" },
                        ],
                    },
                ],
            },
        ],
    },
    {
        id: 2,
        hasCaret: true,
        icon: "folder-close",
        label: "Super secret files",
        disabled: true,
    },
];
/* tslint:enable:object-literal-sort-keys */<|MERGE_RESOLUTION|>--- conflicted
+++ resolved
@@ -14,20 +14,11 @@
  * limitations under the License.
  */
 
-<<<<<<< HEAD
-import { cloneDeep } from "lodash-es";
+import cloneDeep from "lodash/cloneDeep";
 import React, { useCallback, useReducer } from "react";
 
-import { Classes, ContextMenu, Icon, Intent, Tooltip, TreeNodeInfo, Tree } from "@blueprintjs/core";
+import { Classes, ContextMenu, Icon, Intent, Tooltip, Tree, TreeNodeInfo } from "@blueprintjs/core";
 import { Example, ExampleProps } from "@blueprintjs/docs-theme";
-=======
-import cloneDeep from "lodash/cloneDeep";
-import * as React from "react";
-
-import { Classes, Icon, Intent, Tree, TreeNodeInfo } from "@blueprintjs/core";
-import { Example, ExampleProps } from "@blueprintjs/docs-theme";
-import { ContextMenu2, Classes as Popover2Classes, Tooltip2 } from "@blueprintjs/popover2";
->>>>>>> 14b01e25
 
 type NodePath = number[];
 
@@ -71,11 +62,7 @@
 }
 
 export const TreeExample: React.FC<ExampleProps> = props => {
-<<<<<<< HEAD
     const [nodes, dispatch] = useReducer(treeExampleReducer, INITIAL_STATE);
-=======
-    const [nodes, dispatch] = React.useReducer(treeExampleReducer, INITIAL_STATE);
->>>>>>> 14b01e25
 
     const handleNodeClick = useCallback((node: TreeNodeInfo, nodePath: NodePath, e: React.MouseEvent<HTMLElement>) => {
         const originallySelected = node.isSelected;
