--- conflicted
+++ resolved
@@ -33,9 +33,6 @@
     RadioGroup,
     Switch,
 } from "@blueprintjs/core";
-<<<<<<< HEAD
-import { Example, handleBooleanChange, handleStringChange, ExampleProps } from "@blueprintjs/docs-theme";
-=======
 import {
     Example,
     ExampleProps,
@@ -43,7 +40,6 @@
     handleStringChange,
     handleValueChange,
 } from "@blueprintjs/docs-theme";
->>>>>>> 14b01e25
 
 import { BlueprintExampleData } from "../../tags/types";
 
@@ -65,13 +61,8 @@
 const NAV_POSITIONS = ["left", "top", "right"];
 
 export class MultistepDialogExample extends React.PureComponent<
-<<<<<<< HEAD
     ExampleProps<BlueprintExampleData>,
     MultistepDialogExampleState
-=======
-    ExampleProps<IBlueprintExampleData>,
-    IMultistepDialogExampleState
->>>>>>> 14b01e25
 > {
     public state: MultistepDialogExampleState = {
         autoFocus: true,
@@ -214,11 +205,7 @@
     onChange: (event: React.FormEvent<HTMLInputElement>) => void;
 }
 
-<<<<<<< HEAD
-const SelectPanel: React.FunctionComponent<SelectPanelProps> = props => (
-=======
-const SelectPanel: React.FC<ISelectPanelProps> = props => (
->>>>>>> 14b01e25
+const SelectPanel: React.FC<SelectPanelProps> = props => (
     <div className={classNames(Classes.DIALOG_BODY, "docs-multistep-dialog-example-step")}>
         <p>Use this dialog to divide content into multiple sequential steps.</p>
         <p>Select one of the options below in order to proceed to the next step:</p>
@@ -234,11 +221,7 @@
     selectedValue: string;
 }
 
-<<<<<<< HEAD
-const ConfirmPanel: React.FunctionComponent<ConfirmPanelProps> = props => {
-=======
-const ConfirmPanel: React.FC<IConfirmPanelProps> = props => {
->>>>>>> 14b01e25
+const ConfirmPanel: React.FC<ConfirmPanelProps> = props => {
     return (
         <div className={classNames(Classes.DIALOG_BODY, "docs-multistep-dialog-example-step")}>
             <p>
