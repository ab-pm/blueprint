--- conflicted
+++ resolved
@@ -16,22 +16,6 @@
 
 import React from "react";
 
-<<<<<<< HEAD
-import { Classes, H5, InputGroup, NonIdealState, Switch } from "@blueprintjs/core";
-import { Example, handleBooleanChange, ExampleProps } from "@blueprintjs/docs-theme";
-
-export interface NonIdealStateExampleState {
-    action: boolean;
-    description: boolean;
-    icon: boolean;
-}
-
-export class NonIdealStateExample extends React.PureComponent<ExampleProps, NonIdealStateExampleState> {
-    public state: NonIdealStateExampleState = {
-        action: true,
-        description: true,
-        icon: true,
-=======
 import {
     Button,
     ButtonGroup,
@@ -61,7 +45,7 @@
 
 const defaultIcon: IconName = "search";
 
-export interface INonIdealStateExampleState {
+export interface NonIdealStateExampleState {
     icon: IconName;
     iconSize: NonIdealStateIconSize;
     layout: Layout;
@@ -71,8 +55,8 @@
     visual: VisualKind;
 }
 
-export class NonIdealStateExample extends React.PureComponent<ExampleProps, INonIdealStateExampleState> {
-    public state: INonIdealStateExampleState = {
+export class NonIdealStateExample extends React.PureComponent<ExampleProps, NonIdealStateExampleState> {
+    public state: NonIdealStateExampleState = {
         icon: defaultIcon,
         iconSize: NonIdealStateIconSize.STANDARD,
         layout: "vertical",
@@ -80,7 +64,6 @@
         showDescription: true,
         showTitle: true,
         visual: "icon",
->>>>>>> 14b01e25
     };
 
     private toggleShowAction = handleBooleanChange(showAction => this.setState({ showAction }));
