--- conflicted
+++ resolved
@@ -17,11 +17,7 @@
 import React from "react";
 
 import { H5, Intent, Label, Slider, Spinner, SpinnerSize, Switch } from "@blueprintjs/core";
-<<<<<<< HEAD
-import { Example, handleBooleanChange, handleValueChange, ExampleProps } from "@blueprintjs/docs-theme";
-=======
 import { Example, ExampleProps, handleBooleanChange, handleValueChange } from "@blueprintjs/docs-theme";
->>>>>>> 14b01e25
 
 import { IntentSelect } from "./common/intentSelect";
 
@@ -32,13 +28,8 @@
     value: number;
 }
 
-<<<<<<< HEAD
 export class SpinnerExample extends React.PureComponent<ExampleProps, SpinnerExampleState> {
     public state: SpinnerExampleState = {
-=======
-export class SpinnerExample extends React.PureComponent<ExampleProps, ISpinnerExampleState> {
-    public state: ISpinnerExampleState = {
->>>>>>> 14b01e25
         hasValue: false,
         size: SpinnerSize.STANDARD,
         value: 0.7,
