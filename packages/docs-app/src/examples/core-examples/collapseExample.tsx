--- conflicted
+++ resolved
@@ -17,24 +17,15 @@
 import React from "react";
 
 import { Button, Collapse, H5, Pre, Switch } from "@blueprintjs/core";
-<<<<<<< HEAD
-import { Example, handleBooleanChange, ExampleProps } from "@blueprintjs/docs-theme";
-=======
 import { Example, ExampleProps, handleBooleanChange } from "@blueprintjs/docs-theme";
->>>>>>> 14b01e25
 
 export interface CollapseExampleState {
     isOpen: boolean;
     keepChildrenMounted: boolean;
 }
 
-<<<<<<< HEAD
 export class CollapseExample extends React.PureComponent<ExampleProps, CollapseExampleState> {
     public state: CollapseExampleState = {
-=======
-export class CollapseExample extends React.PureComponent<ExampleProps, ICollapseExampleState> {
-    public state: ICollapseExampleState = {
->>>>>>> 14b01e25
         isOpen: false,
         keepChildrenMounted: false,
     };
