--- conflicted
+++ resolved
@@ -17,11 +17,7 @@
 import React from "react";
 
 import { Classes, EditableText, FormGroup, H1, H5, Intent, NumericInput, Switch } from "@blueprintjs/core";
-<<<<<<< HEAD
-import { Example, handleBooleanChange, handleValueChange, ExampleProps } from "@blueprintjs/docs-theme";
-=======
 import { Example, ExampleProps, handleBooleanChange, handleValueChange } from "@blueprintjs/docs-theme";
->>>>>>> 14b01e25
 
 import { IntentSelect } from "./common/intentSelect";
 
@@ -37,15 +33,9 @@
     selectAllOnFocus?: boolean;
 }
 
-<<<<<<< HEAD
 export class EditableTextExample extends React.PureComponent<ExampleProps, EditableTextExampleState> {
     public state: EditableTextExampleState = {
-        alwaysRenderInput: true,
-=======
-export class EditableTextExample extends React.PureComponent<ExampleProps, IEditableTextExampleState> {
-    public state: IEditableTextExampleState = {
         alwaysRenderInput: false,
->>>>>>> 14b01e25
         confirmOnEnterKey: false,
         disabled: false,
         report: "",
