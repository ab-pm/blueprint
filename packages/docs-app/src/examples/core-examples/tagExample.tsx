/*
 * Copyright 2016 Palantir Technologies, Inc. All rights reserved.
 *
 * Licensed under the Apache License, Version 2.0 (the "License");
 * you may not use this file except in compliance with the License.
 * You may obtain a copy of the License at
 *
 *     http://www.apache.org/licenses/LICENSE-2.0
 *
 * Unless required by applicable law or agreed to in writing, software
 * distributed under the License is distributed on an "AS IS" BASIS,
 * WITHOUT WARRANTIES OR CONDITIONS OF ANY KIND, either express or implied.
 * See the License for the specific language governing permissions and
 * limitations under the License.
 */

import React from "react";

import { Button, H5, Intent, Switch, Tag } from "@blueprintjs/core";
import { Example, ExampleProps, handleBooleanChange } from "@blueprintjs/docs-theme";

import { IntentSelect } from "./common/intentSelect";

<<<<<<< HEAD
export interface TagExampleState {
=======
export interface ITagExampleState {
    active: boolean;
>>>>>>> ac8eec58
    fill: boolean;
    icon: boolean;
    intent: Intent;
    interactive: boolean;
    large: boolean;
    minimal: boolean;
    removable: boolean;
    rightIcon: boolean;
    round: boolean;
    tags: string[];
}

<<<<<<< HEAD
export class TagExample extends React.PureComponent<ExampleProps, TagExampleState> {
    public state: TagExampleState = {
=======
export class TagExample extends React.PureComponent<ExampleProps, ITagExampleState> {
    public state: ITagExampleState = {
        active: false,
>>>>>>> ac8eec58
        fill: false,
        icon: false,
        intent: Intent.NONE,
        interactive: false,
        large: false,
        minimal: false,
        removable: false,
        rightIcon: false,
        round: false,
        tags: INITIAL_TAGS,
    };

    private handleActiveChange = handleBooleanChange(active => this.setState({ active }));

    private handleFillChange = handleBooleanChange(fill => this.setState({ fill }));

    private handleIconChange = handleBooleanChange(icon => this.setState({ icon }));

    private handleIntentChange = (intent: Intent) => this.setState({ intent });

    private handleInteractiveChange = handleBooleanChange(interactive => this.setState({ interactive }));

    private handleLargeChange = handleBooleanChange(large => this.setState({ large }));

    private handleMinimalChange = handleBooleanChange(minimal => this.setState({ minimal }));

    private handleRemovableChange = handleBooleanChange(removable => this.setState({ removable }));

    private handleRightIconChange = handleBooleanChange(rightIcon => this.setState({ rightIcon }));

    private handleRoundChange = handleBooleanChange(round => this.setState({ round }));

    public render() {
        const { icon, removable, rightIcon, tags, ...tagProps } = this.state;
        const tagElements = tags.map(tag => {
            const onRemove = () => this.setState({ tags: this.state.tags.filter(t => t !== tag) });
            return (
                <Tag
                    key={tag}
                    onRemove={removable && onRemove}
                    icon={icon === true ? "home" : undefined}
                    rightIcon={rightIcon === true ? "map" : undefined}
                    {...tagProps}
                >
                    {tag}
                </Tag>
            );
        });
        return (
            <Example options={this.renderOptions()} {...this.props}>
                {tagElements}
            </Example>
        );
    }

    private renderOptions() {
        const { active, fill, icon, intent, interactive, large, minimal, removable, rightIcon, round } = this.state;
        return (
            <>
                <H5>Props</H5>
                <Switch label="Active" checked={active} onChange={this.handleActiveChange} />
                <Switch label="Fill" checked={fill} onChange={this.handleFillChange} />
                <Switch label="Large" checked={large} onChange={this.handleLargeChange} />
                <Switch label="Minimal" checked={minimal} onChange={this.handleMinimalChange} />
                <Switch label="Interactive" checked={interactive} onChange={this.handleInteractiveChange} />
                <Switch label="Removable" checked={removable} onChange={this.handleRemovableChange} />
                <Switch label="Round" checked={round} onChange={this.handleRoundChange} />
                <Switch label="Left icon" checked={icon} onChange={this.handleIconChange} />
                <Switch label="Right icon" checked={rightIcon} onChange={this.handleRightIconChange} />
                <IntentSelect intent={intent} onChange={this.handleIntentChange} />
                <H5>Example</H5>
                <Button icon="refresh" text="Reset tags" onClick={this.resetTags} />
            </>
        );
    }

    private resetTags = () => this.setState({ tags: INITIAL_TAGS });
}

const INITIAL_TAGS = ["London", "New York", "San Francisco", "Seattle"];<|MERGE_RESOLUTION|>--- conflicted
+++ resolved
@@ -21,12 +21,8 @@
 
 import { IntentSelect } from "./common/intentSelect";
 
-<<<<<<< HEAD
 export interface TagExampleState {
-=======
-export interface ITagExampleState {
     active: boolean;
->>>>>>> ac8eec58
     fill: boolean;
     icon: boolean;
     intent: Intent;
@@ -39,14 +35,9 @@
     tags: string[];
 }
 
-<<<<<<< HEAD
 export class TagExample extends React.PureComponent<ExampleProps, TagExampleState> {
     public state: TagExampleState = {
-=======
-export class TagExample extends React.PureComponent<ExampleProps, ITagExampleState> {
-    public state: ITagExampleState = {
         active: false,
->>>>>>> ac8eec58
         fill: false,
         icon: false,
         intent: Intent.NONE,
