/*
 * Copyright 2017 Palantir Technologies, Inc. All rights reserved.
 *
 * Licensed under the Apache License, Version 2.0 (the "License");
 * you may not use this file except in compliance with the License.
 * You may obtain a copy of the License at
 *
 *     http://www.apache.org/licenses/LICENSE-2.0
 *
 * Unless required by applicable law or agreed to in writing, software
 * distributed under the License is distributed on an "AS IS" BASIS,
 * WITHOUT WARRANTIES OR CONDITIONS OF ANY KIND, either express or implied.
 * See the License for the specific language governing permissions and
 * limitations under the License.
 */

import React from "react";

import {
    Alignment,
    Button,
    Classes,
    H5,
    Navbar,
    NavbarDivider,
    NavbarGroup,
    NavbarHeading,
    Switch,
} from "@blueprintjs/core";
<<<<<<< HEAD
import { Example, handleBooleanChange, ExampleProps } from "@blueprintjs/docs-theme";
=======
import { Example, ExampleProps, handleBooleanChange } from "@blueprintjs/docs-theme";
>>>>>>> 14b01e25

export interface NavbarExampleState {
    alignRight: boolean;
}

<<<<<<< HEAD
export class NavbarExample extends React.PureComponent<ExampleProps, NavbarExampleState> {
    public state: NavbarExampleState = {
=======
export class NavbarExample extends React.PureComponent<ExampleProps, INavbarExampleState> {
    public state: INavbarExampleState = {
>>>>>>> 14b01e25
        alignRight: false,
    };

    private handleAlignRightChange = handleBooleanChange(alignRight => this.setState({ alignRight }));

    public render() {
        const { alignRight } = this.state;
        const options = (
            <>
                <H5>Props</H5>
                <Switch checked={alignRight} label="Align right" onChange={this.handleAlignRightChange} />
            </>
        );
        return (
            <Example options={options} {...this.props}>
                <Navbar>
                    <NavbarGroup align={alignRight ? Alignment.RIGHT : Alignment.LEFT}>
                        <NavbarHeading>Blueprint</NavbarHeading>
                        <NavbarDivider />
                        <Button className={Classes.MINIMAL} icon="home" text="Home" />
                        <Button className={Classes.MINIMAL} icon="document" text="Files" />
                    </NavbarGroup>
                </Navbar>
            </Example>
        );
    }
}<|MERGE_RESOLUTION|>--- conflicted
+++ resolved
@@ -27,23 +27,14 @@
     NavbarHeading,
     Switch,
 } from "@blueprintjs/core";
-<<<<<<< HEAD
-import { Example, handleBooleanChange, ExampleProps } from "@blueprintjs/docs-theme";
-=======
 import { Example, ExampleProps, handleBooleanChange } from "@blueprintjs/docs-theme";
->>>>>>> 14b01e25
 
 export interface NavbarExampleState {
     alignRight: boolean;
 }
 
-<<<<<<< HEAD
 export class NavbarExample extends React.PureComponent<ExampleProps, NavbarExampleState> {
     public state: NavbarExampleState = {
-=======
-export class NavbarExample extends React.PureComponent<ExampleProps, INavbarExampleState> {
-    public state: INavbarExampleState = {
->>>>>>> 14b01e25
         alignRight: false,
     };
 
