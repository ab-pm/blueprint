--- conflicted
+++ resolved
@@ -1,5 +1,5 @@
 /*
- * Copyright 2018 Palantir Technologies, Inc. All rights reserved.
+ * Copyright 2022 Palantir Technologies, Inc. All rights reserved.
  *
  * Licensed under the Apache License, Version 2.0 (the "License");
  * you may not use this file except in compliance with the License.
@@ -13,13 +13,6 @@
  * See the License for the specific language governing permissions and
  * limitations under the License.
  */
-
-/**
- * @fileoverview This component is DEPRECATED, and the code is frozen.
- * All changes & bugfixes should be made to Breadcrumbs2 instead.
- */
-
-/* eslint-disable deprecation/deprecation, max-classes-per-file, @blueprintjs/no-deprecated-components */
 
 import React from "react";
 
@@ -35,11 +28,7 @@
     RadioGroup,
     Slider,
 } from "@blueprintjs/core";
-<<<<<<< HEAD
-import { Example, handleStringChange, ExampleProps } from "@blueprintjs/docs-theme";
-=======
 import { Example, ExampleProps, handleStringChange } from "@blueprintjs/docs-theme";
->>>>>>> 14b01e25
 
 export interface BreadcrumbsExampleState {
     collapseFrom: Boundary;
@@ -67,13 +56,8 @@
     { icon: "document", text: "image.jpg", current: true },
 ];
 
-<<<<<<< HEAD
 export class BreadcrumbsExample extends React.PureComponent<ExampleProps, BreadcrumbsExampleState> {
     public state: BreadcrumbsExampleState = {
-=======
-export class BreadcrumbsExample extends React.PureComponent<ExampleProps, IBreadcrumbsExampleState> {
-    public state: IBreadcrumbsExampleState = {
->>>>>>> 14b01e25
         alwaysRenderOverflow: false,
         collapseFrom: Boundary.START,
         renderCurrentAsInput: false,
@@ -156,20 +140,10 @@
     };
 }
 
-/* eslint-disable  max-classes-per-file */
-class BreadcrumbInput extends React.PureComponent<BreadcrumbProps & { defaultValue: string | undefined }> {
-    public state = {
-        text: this.props.defaultValue ?? "",
-    };
-
-    public render() {
-        const { text } = this.state;
-        return <InputGroup placeholder="rename me" value={text} onChange={this.handleChange} />;
-    }
-
-    private handleChange = (event: React.FormEvent<HTMLInputElement>) => {
-        this.setState({
-            text: (event.target as HTMLInputElement).value,
-        });
-    };
-}+const BreadcrumbInput: React.FC<BreadcrumbProps & { defaultValue: string | undefined }> = props => {
+    const [text, setText] = React.useState(props.defaultValue ?? "");
+    const handleChange = React.useCallback((event: React.FormEvent<HTMLInputElement>) => {
+        setText((event.target as HTMLInputElement).value);
+    }, []);
+    return <InputGroup placeholder="rename me" value={text} onChange={handleChange} />;
+};