--- conflicted
+++ resolved
@@ -14,25 +14,17 @@
  * limitations under the License.
  */
 
-<<<<<<< HEAD
 import React from "react";
-=======
-import * as React from "react";
->>>>>>> 13a6d367
 
 import {
     Button,
     H5,
     Icon,
-<<<<<<< HEAD
-=======
     IconSize,
->>>>>>> 13a6d367
     InputGroup,
     Intent,
     Menu,
     MenuItem,
-<<<<<<< HEAD
     Popover,
     Spinner,
     Switch,
@@ -42,16 +34,6 @@
 import { Example, handleBooleanChange, handleStringChange, ExampleProps } from "@blueprintjs/docs-theme";
 
 export interface InputGroupExampleState {
-=======
-    Spinner,
-    Switch,
-    Tag,
-} from "@blueprintjs/core";
-import { Example, handleBooleanChange, handleStringChange, IExampleProps } from "@blueprintjs/docs-theme";
-import { Popover2, Tooltip2 } from "@blueprintjs/popover2";
-
-export interface IInputGroupExampleState {
->>>>>>> 13a6d367
     disabled: boolean;
     filterValue: string;
     large: boolean;
