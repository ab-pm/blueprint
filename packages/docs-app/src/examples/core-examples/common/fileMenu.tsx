--- conflicted
+++ resolved
@@ -22,11 +22,7 @@
     shouldDismissPopover?: boolean;
 }
 
-<<<<<<< HEAD
-export const FileMenu: React.FunctionComponent<FileMenuProps> = props => (
-=======
-export const FileMenu: React.FC<IFileMenuProps> = props => (
->>>>>>> 14b01e25
+export const FileMenu: React.FC<FileMenuProps> = props => (
     <Menu className={props.className}>
         <MenuItem text="New" icon="document" {...props} />
         <MenuItem text="Open" icon="folder-shared" {...props} />
