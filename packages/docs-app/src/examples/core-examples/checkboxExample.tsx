/*
 * Copyright 2016 Palantir Technologies, Inc. All rights reserved.
 *
 * Licensed under the Apache License, Version 2.0 (the "License");
 * you may not use this file except in compliance with the License.
 * You may obtain a copy of the License at
 *
 *     http://www.apache.org/licenses/LICENSE-2.0
 *
 * Unless required by applicable law or agreed to in writing, software
 * distributed under the License is distributed on an "AS IS" BASIS,
 * WITHOUT WARRANTIES OR CONDITIONS OF ANY KIND, either express or implied.
 * See the License for the specific language governing permissions and
 * limitations under the License.
 */

import React from "react";

import { Alignment, Checkbox, H5, Label, Switch } from "@blueprintjs/core";
<<<<<<< HEAD
import { Example, handleBooleanChange, ExampleProps } from "@blueprintjs/docs-theme";
=======
import { Example, ExampleProps, handleBooleanChange } from "@blueprintjs/docs-theme";
>>>>>>> 14b01e25

import { AlignmentSelect } from "./common/alignmentSelect";

export interface CheckboxExampleState {
    alignIndicator: Alignment;
    disabled: boolean;
    inline: boolean;
    large: boolean;
    value?: string;
}

<<<<<<< HEAD
export class CheckboxExample extends React.PureComponent<ExampleProps, CheckboxExampleState> {
    public state: CheckboxExampleState = {
=======
export class CheckboxExample extends React.PureComponent<ExampleProps, ICheckboxExampleState> {
    public state: ICheckboxExampleState = {
>>>>>>> 14b01e25
        alignIndicator: Alignment.LEFT,
        disabled: false,
        inline: false,
        large: false,
    };

    public render() {
        const options = (
            <>
                <H5>Props</H5>
                <Switch checked={this.state.disabled} label="Disabled" onChange={this.handleDisabledChange} />
                <Switch checked={this.state.inline} label="Inline" onChange={this.handleInlineChange} />
                <Switch checked={this.state.large} label="Large" onChange={this.handleLargeChange} />
                <AlignmentSelect
                    align={this.state.alignIndicator}
                    allowCenter={false}
                    label="Align indicator"
                    onChange={this.handleAlignChange}
                />
            </>
        );

        return (
            <Example options={options} {...this.props}>
                {this.renderExample()}
            </Example>
        );
    }

    protected renderExample() {
        return (
            <div>
                <Label>Assign responsibility</Label>
                <Checkbox {...this.state} label="Gilad Gray" defaultIndeterminate={true} />
                <Checkbox {...this.state} label="Jason Killian" />
                <Checkbox {...this.state} label="Antoine Llorca" />
            </div>
        );
    }

    // eslint-disable @typescript-eslint/member-ordering
    private handleAlignChange = (alignIndicator: Alignment) => this.setState({ alignIndicator });

    private handleDisabledChange = handleBooleanChange(disabled => this.setState({ disabled }));

    private handleInlineChange = handleBooleanChange(inline => this.setState({ inline }));

    private handleLargeChange = handleBooleanChange(large => this.setState({ large }));
}<|MERGE_RESOLUTION|>--- conflicted
+++ resolved
@@ -17,11 +17,7 @@
 import React from "react";
 
 import { Alignment, Checkbox, H5, Label, Switch } from "@blueprintjs/core";
-<<<<<<< HEAD
-import { Example, handleBooleanChange, ExampleProps } from "@blueprintjs/docs-theme";
-=======
 import { Example, ExampleProps, handleBooleanChange } from "@blueprintjs/docs-theme";
->>>>>>> 14b01e25
 
 import { AlignmentSelect } from "./common/alignmentSelect";
 
@@ -33,13 +29,8 @@
     value?: string;
 }
 
-<<<<<<< HEAD
 export class CheckboxExample extends React.PureComponent<ExampleProps, CheckboxExampleState> {
     public state: CheckboxExampleState = {
-=======
-export class CheckboxExample extends React.PureComponent<ExampleProps, ICheckboxExampleState> {
-    public state: ICheckboxExampleState = {
->>>>>>> 14b01e25
         alignIndicator: Alignment.LEFT,
         disabled: false,
         inline: false,
