--- conflicted
+++ resolved
@@ -18,22 +18,14 @@
 
 import { Callout, Classes, H5, Switch } from "@blueprintjs/core";
 import { DatePicker, TimePrecision } from "@blueprintjs/datetime";
-<<<<<<< HEAD
-import { Example, handleBooleanChange, handleValueChange, ExampleProps } from "@blueprintjs/docs-theme";
-=======
 import { Example, ExampleProps, handleBooleanChange, handleValueChange } from "@blueprintjs/docs-theme";
->>>>>>> 14b01e25
 
 import { MomentDate } from "./common/momentDate";
 import { PrecisionSelect } from "./common/precisionSelect";
 
-<<<<<<< HEAD
-export interface DatePickerExampleState {
-=======
 const exampleFooterElement = <Callout>This additional footer component can be displayed below the date picker</Callout>;
 
-export interface IDatePickerExampleState {
->>>>>>> 14b01e25
+export interface DatePickerExampleState {
     date: Date | null;
     highlightCurrentDay: boolean;
     reverseMonthAndYearMenus: boolean;
@@ -45,13 +37,8 @@
     showFooterElement: boolean;
 }
 
-<<<<<<< HEAD
 export class DatePickerExample extends React.PureComponent<ExampleProps, DatePickerExampleState> {
     public state: DatePickerExampleState = {
-=======
-export class DatePickerExample extends React.PureComponent<ExampleProps, IDatePickerExampleState> {
-    public state: IDatePickerExampleState = {
->>>>>>> 14b01e25
         date: null,
         highlightCurrentDay: false,
         reverseMonthAndYearMenus: false,
