--- conflicted
+++ resolved
@@ -31,11 +31,8 @@
     showActionsBar: boolean;
     timePrecision: TimePrecision | undefined;
     showTimeArrowButtons: boolean;
-<<<<<<< HEAD
     ignoreRange: boolean;
-=======
     useAmPm?: boolean;
->>>>>>> 71240e00
 }
 
 export class DatePickerExample extends React.PureComponent<IExampleProps, IDatePickerExampleState> {
@@ -67,11 +64,9 @@
         this.setState({ showTimeArrowButtons }),
     );
 
-<<<<<<< HEAD
     private toggleIgnoreRange = handleBooleanChange(ignoreRange => this.setState({ ignoreRange }));
-=======
+
     private toggleUseAmPm = handleBooleanChange(useAmPm => this.setState({ useAmPm }));
->>>>>>> 71240e00
 
     public render() {
         const { date, showTimeArrowButtons, useAmPm, ...props } = this.state;
