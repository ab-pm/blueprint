/*
 * Copyright 2017 Palantir Technologies, Inc. All rights reserved.
 *
 * Licensed under the Apache License, Version 2.0 (the "License");
 * you may not use this file except in compliance with the License.
 * You may obtain a copy of the License at
 *
 *     http://www.apache.org/licenses/LICENSE-2.0
 *
 * Unless required by applicable law or agreed to in writing, software
 * distributed under the License is distributed on an "AS IS" BASIS,
 * WITHOUT WARRANTIES OR CONDITIONS OF ANY KIND, either express or implied.
 * See the License for the specific language governing permissions and
 * limitations under the License.
 */

import React from "react";

import { Switch } from "@blueprintjs/core";
<<<<<<< HEAD
import { Example, handleBooleanChange, ExampleProps } from "@blueprintjs/docs-theme";
import { Cell, Column, Table, TableLoadingOption } from "@blueprintjs/table";
=======
import { Example, ExampleProps, handleBooleanChange } from "@blueprintjs/docs-theme";
import { Cell, Column, Table2, TableLoadingOption } from "@blueprintjs/table";
>>>>>>> 14b01e25

interface BigSpaceRock {
    [key: string]: number | string;
}

// eslint-disable-next-line @typescript-eslint/no-var-requires
const bigSpaceRocks: BigSpaceRock[] = require("./potentiallyHazardousAsteroids.json");

export interface TableLoadingExampleState {
    cellsLoading?: boolean;
    columnHeadersLoading?: boolean;
    rowHeadersLoading?: boolean;
}

<<<<<<< HEAD
export class TableLoadingExample extends React.PureComponent<ExampleProps, TableLoadingExampleState> {
    public state: TableLoadingExampleState = {
=======
export class TableLoadingExample extends React.PureComponent<ExampleProps, ITableLoadingExampleState> {
    public state: ITableLoadingExampleState = {
>>>>>>> 14b01e25
        cellsLoading: true,
        columnHeadersLoading: true,
        rowHeadersLoading: true,
    };

    private handleCellsLoading = handleBooleanChange(cellsLoading => this.setState({ cellsLoading }));

    private handleColumnHeadersLoading = handleBooleanChange(columnHeadersLoading => {
        this.setState({ columnHeadersLoading });
    });

    private handleRowHeadersLoading = handleBooleanChange(rowHeadersLoading => this.setState({ rowHeadersLoading }));

    public render() {
        const columns = Object.keys(bigSpaceRocks[0]).map((columnName, index) => (
            <Column key={index} name={this.formatColumnName(columnName)} cellRenderer={this.renderCell} />
        ));
        return (
            <Example options={this.renderOptions()} showOptionsBelowExample={true} {...this.props}>
                <Table numRows={bigSpaceRocks.length} loadingOptions={this.getLoadingOptions()}>
                    {columns}
                </Table>
            </Example>
        );
    }

    protected renderOptions() {
        return (
            <>
                <Switch checked={this.state.cellsLoading} label="Cells" onChange={this.handleCellsLoading} />
                <Switch
                    checked={this.state.columnHeadersLoading}
                    label="Column headers"
                    onChange={this.handleColumnHeadersLoading}
                />
                <Switch
                    checked={this.state.rowHeadersLoading}
                    label="Row headers"
                    onChange={this.handleRowHeadersLoading}
                />
            </>
        );
    }

    private renderCell = (rowIndex: number, columnIndex: number) => {
        const bigSpaceRock = bigSpaceRocks[rowIndex];
        return <Cell>{bigSpaceRock[Object.keys(bigSpaceRock)[columnIndex]]}</Cell>;
    };

    private formatColumnName = (columnName: string) => {
        return columnName.replace(/([A-Z])/g, " $1").replace(/^./, firstCharacter => firstCharacter.toUpperCase());
    };

    private getLoadingOptions() {
        const loadingOptions: TableLoadingOption[] = [];
        if (this.state.cellsLoading) {
            loadingOptions.push(TableLoadingOption.CELLS);
        }
        if (this.state.columnHeadersLoading) {
            loadingOptions.push(TableLoadingOption.COLUMN_HEADERS);
        }
        if (this.state.rowHeadersLoading) {
            loadingOptions.push(TableLoadingOption.ROW_HEADERS);
        }
        return loadingOptions;
    }
}<|MERGE_RESOLUTION|>--- conflicted
+++ resolved
@@ -17,13 +17,8 @@
 import React from "react";
 
 import { Switch } from "@blueprintjs/core";
-<<<<<<< HEAD
-import { Example, handleBooleanChange, ExampleProps } from "@blueprintjs/docs-theme";
+import { Example, ExampleProps, handleBooleanChange } from "@blueprintjs/docs-theme";
 import { Cell, Column, Table, TableLoadingOption } from "@blueprintjs/table";
-=======
-import { Example, ExampleProps, handleBooleanChange } from "@blueprintjs/docs-theme";
-import { Cell, Column, Table2, TableLoadingOption } from "@blueprintjs/table";
->>>>>>> 14b01e25
 
 interface BigSpaceRock {
     [key: string]: number | string;
@@ -38,13 +33,8 @@
     rowHeadersLoading?: boolean;
 }
 
-<<<<<<< HEAD
 export class TableLoadingExample extends React.PureComponent<ExampleProps, TableLoadingExampleState> {
     public state: TableLoadingExampleState = {
-=======
-export class TableLoadingExample extends React.PureComponent<ExampleProps, ITableLoadingExampleState> {
-    public state: ITableLoadingExampleState = {
->>>>>>> 14b01e25
         cellsLoading: true,
         columnHeadersLoading: true,
         rowHeadersLoading: true,
