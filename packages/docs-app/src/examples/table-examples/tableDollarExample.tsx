--- conflicted
+++ resolved
@@ -16,14 +16,9 @@
 
 import React from "react";
 
-<<<<<<< HEAD
+import { Classes } from "@blueprintjs/core";
 import { Example, ExampleProps } from "@blueprintjs/docs-theme";
-import { Cell, Column, Table } from "@blueprintjs/table";
-=======
-import { Classes } from "@blueprintjs/core";
-import { Example, IExampleProps } from "@blueprintjs/docs-theme";
-import { Cell, Column, ColumnHeaderCell, Table2 } from "@blueprintjs/table";
->>>>>>> 0ef7029d
+import { Cell, Column, ColumnHeaderCell, Table } from "@blueprintjs/table";
 
 // this will obviously get outdated, it's valid only as of August 2021
 const USD_TO_EURO_CONVERSION = 0.85;
@@ -36,17 +31,10 @@
         );
         return (
             <Example options={false} showOptionsBelowExample={true} {...this.props}>
-<<<<<<< HEAD
-                <Table numRows={20}>
-                    <Column name="Dollars" cellRenderer={dollarCellRenderer} />
-                    <Column name="Euros" cellRenderer={euroCellRenderer} />
-                </Table>
-=======
-                <Table2 numRows={20} enableGhostCells={true}>
+                <Table numRows={20} enableGhostCells={true}>
                     <Column cellRenderer={dollarCellRenderer} columnHeaderCellRenderer={renderColumnHeader} />
                     <Column cellRenderer={euroCellRenderer} columnHeaderCellRenderer={renderColumnHeader} />
-                </Table2>
->>>>>>> 0ef7029d
+                </Table>
             </Example>
         );
     }
