--- conflicted
+++ resolved
@@ -47,16 +47,15 @@
     const [hasCopied, setHasCopied] = useState(false);
     const inputRef = useRef<HTMLInputElement>();
 
-<<<<<<< HEAD
-    const copy = useCallback(() => {
+    const copy = useCallback(async () => {
         inputRef.current?.select();
-        document.execCommand("copy");
+        await navigator.clipboard.writeText(inputRef.current.value);
         setHasCopied(true);
     }, [inputRef]);
 
     const handleClick = useCallback(
-        (e: React.MouseEvent<HTMLDivElement>) => {
-            copy();
+        async (e: React.MouseEvent<HTMLDivElement>) => {
+            await copy();
             props.onClick?.(e);
         },
         [copy, props.onClick],
@@ -69,45 +68,6 @@
         },
         [props.onMouseLeave],
     );
-=======
-    private refHandlers = {
-        input: (input: HTMLInputElement) => (this.inputElement = input),
-    };
-
-    public render() {
-        const { className, children, copiedClassName, value } = this.props;
-        return (
-            <div
-                {...removeNonHTMLProps(this.props, ["copiedClassName", "value"], true)}
-                className={classNames("docs-clipboard", className, {
-                    [copiedClassName!]: this.state.hasCopied,
-                })}
-                onClick={this.handleClick}
-                onMouseLeave={this.handleMouseLeave}
-            >
-                <input
-                    onBlur={this.handleInputBlur}
-                    onKeyDown={this.handleKeyDown}
-                    readOnly={true}
-                    ref={this.refHandlers.input}
-                    value={value}
-                />
-                {children}
-            </div>
-        );
-    }
-
-    private copy = async () => {
-        this.inputElement.select();
-        await navigator.clipboard.writeText(this.inputElement.value);
-        this.setState({ hasCopied: true });
-    };
-
-    private handleClick = async (e: React.MouseEvent<HTMLDivElement>) => {
-        await this.copy();
-        this.props.onClick?.(e);
-    };
->>>>>>> 0ef7029d
 
     const handleInputBlur = useCallback(() => {
         setHasCopied(false);
