/*
 * Copyright 2017 Palantir Technologies, Inc. All rights reserved.
 *
 * Licensed under the Apache License, Version 2.0 (the "License");
 * you may not use this file except in compliance with the License.
 * You may obtain a copy of the License at
 *
 *     http://www.apache.org/licenses/LICENSE-2.0
 *
 * Unless required by applicable law or agreed to in writing, software
 * distributed under the License is distributed on an "AS IS" BASIS,
 * WITHOUT WARRANTIES OR CONDITIONS OF ANY KIND, either express or implied.
 * See the License for the specific language governing permissions and
 * limitations under the License.
 */

<<<<<<< HEAD
export * from "./constants";
export * from "./documentalistUtils";
export * from "./eventHandlerUtils";
export * from "./stringUtils";
=======
import * as Classes from "./classes";
export { Classes };
export * from "./utils";
>>>>>>> ac8eec58
<|MERGE_RESOLUTION|>--- conflicted
+++ resolved
@@ -14,13 +14,10 @@
  * limitations under the License.
  */
 
-<<<<<<< HEAD
+import * as Classes from "./classes";
+export { Classes };
+
 export * from "./constants";
 export * from "./documentalistUtils";
 export * from "./eventHandlerUtils";
-export * from "./stringUtils";
-=======
-import * as Classes from "./classes";
-export { Classes };
-export * from "./utils";
->>>>>>> ac8eec58
+export * from "./stringUtils";