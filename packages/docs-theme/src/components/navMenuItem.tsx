/*
 * Copyright 2018 Palantir Technologies, Inc. All rights reserved.
 *
 * Licensed under the Apache License, Version 2.0 (the "License");
 * you may not use this file except in compliance with the License.
 * You may obtain a copy of the License at
 *
 *     http://www.apache.org/licenses/LICENSE-2.0
 *
 * Unless required by applicable law or agreed to in writing, software
 * distributed under the License is distributed on an "AS IS" BASIS,
 * WITHOUT WARRANTIES OR CONDITIONS OF ANY KIND, either express or implied.
 * See the License for the specific language governing permissions and
 * limitations under the License.
 */

import { IHeadingNode, IPageNode } from "@documentalist/client";
import classNames from "classnames";
import React from "react";

import { Classes } from "@blueprintjs/core";

<<<<<<< HEAD
import { COMPONENT_DISPLAY_NAMESPACE } from "../common";

export interface NavMenuItemProps {
=======
// eslint-disable-next-line deprecation/deprecation
export type NavMenuItemProps = INavMenuItemProps;
/** @deprecated use NavMenuItemProps */
export interface INavMenuItemProps {
    children?: React.ReactNode;

>>>>>>> 14b01e25
    /** CSS classes to apply to the root element, for proper appearance in the tree. */
    className: string;

    /** Link URL. */
    href: string;

    /** Whether this item is the active section (currently being viewed) */
    isActive: boolean;

    /** Whether this section is expanded (it or a child is being viewed) */
    isExpanded: boolean;

    /** Click handler for item, to navigate to URL. */
    onClick: () => void;

    /** The section for this menu item, either a page or a heading node. */
    section: IPageNode | IHeadingNode;
}

export const NavMenuItem: React.FunctionComponent<NavMenuItemProps> = props => {
    const { className, isActive, isExpanded, section, ...htmlProps } = props;
    return (
        <a className={classNames(Classes.MENU_ITEM, className)} {...htmlProps}>
            <span>{section.title}</span>
            {props.children}
        </a>
    );
};
NavMenuItem.displayName = `${COMPONENT_DISPLAY_NAMESPACE}.NavMenuItem`;<|MERGE_RESOLUTION|>--- conflicted
+++ resolved
@@ -20,18 +20,11 @@
 
 import { Classes } from "@blueprintjs/core";
 
-<<<<<<< HEAD
 import { COMPONENT_DISPLAY_NAMESPACE } from "../common";
 
 export interface NavMenuItemProps {
-=======
-// eslint-disable-next-line deprecation/deprecation
-export type NavMenuItemProps = INavMenuItemProps;
-/** @deprecated use NavMenuItemProps */
-export interface INavMenuItemProps {
     children?: React.ReactNode;
 
->>>>>>> 14b01e25
     /** CSS classes to apply to the root element, for proper appearance in the tree. */
     className: string;
 
