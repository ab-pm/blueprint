--- conflicted
+++ resolved
@@ -19,14 +19,10 @@
 
 import { Classes, HTMLTable } from "@blueprintjs/core";
 
-<<<<<<< HEAD
 export interface ModifierTableProps {
-=======
-export interface IModifierTableProps {
     /** Table body contents. */
     children?: React.ReactNode;
 
->>>>>>> 14b01e25
     /** Message to display when children is empty. */
     emptyMessage?: string;
 
